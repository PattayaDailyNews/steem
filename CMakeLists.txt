--- conflicted
+++ resolved
@@ -102,14 +102,13 @@
    SET( CMAKE_C_FLAGS "${CMAKE_C_FLAGS} -DSKIP_BY_TX_ID" )
 endif()
 
-<<<<<<< HEAD
 OPTION( STEEM_STATIC_BUILD "Build steemd as a static library (ON or OFF)" OFF )
 if( STEEM_STATIC_BUILD AND ( ( MSVC AND NOT MINGW ) OR APPLE ) )
    MESSAGE( STATUS "Statuc build is not available on Windows or OS X" )
    SET( STEEM_STATIC_BUILD OFF )
 endif()
 MESSAGE( STATUS "STEEM_STATIC_BUILD: ${STEEM_STATIC_BUILD}" )
-=======
+
 SET( STEEM_LINT_LEVEL "OFF" CACHE STRING "Lint level during steem build (FULL, HIGH, LOW, OFF)" )
 find_program(
    CLANG_TIDY_EXE
@@ -137,7 +136,6 @@
       message( STATUS "Linting level set to: OFF" )
    endif()
 endif( NOT CLANG_TIDY_EXE )
->>>>>>> ba48f20e
 
 IF( WIN32 )
   SET(BOOST_ROOT $ENV{BOOST_ROOT})
