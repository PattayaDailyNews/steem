--- conflicted
+++ resolved
@@ -847,17 +847,10 @@
    return result;
 }
 
-<<<<<<< HEAD
 vector<discussion> database_api::get_discussions_by_created( string start_auth, string start_permlink, uint32_t limit )const {
    const auto& last_update_idx = my->_db.get_index_type< comment_index >().indices().get< by_last_update >();
 
    auto itr = last_update_idx.begin();
-=======
-vector<discussion> database_api::get_discussions_by_cashout_time( string start_auth, string start_permlink, uint32_t limit )const {
-   const auto& cashout_time_idx = my->_db.get_index_type< comment_index >().indices().get< by_cashout_time >();
-   idump( (limit) );
-   auto itr = cashout_time_idx.begin();
->>>>>>> 3e3ad253
 
    if( start_auth.size() )
       itr = last_update_idx.iterator_to( my->_db.get_comment( start_auth, start_permlink ) );
