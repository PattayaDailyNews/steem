#pragma once
#include <steemit/app/state.hpp>
#include <steemit/chain/protocol/types.hpp>

#include <steemit/chain/database.hpp>
#include <steemit/chain/steem_objects.hpp>
#include <steemit/chain/history_object.hpp>
#include <steemit/tags/tags_plugin.hpp>

#include <fc/api.hpp>
#include <fc/optional.hpp>
#include <fc/variant_object.hpp>

#include <fc/network/ip.hpp>

#include <boost/container/flat_set.hpp>

#include <functional>
#include <map>
#include <memory>
#include <vector>

namespace steemit { namespace app {

using namespace steemit::chain;
using namespace std;

<<<<<<< HEAD
class database_api_impl;
class application;

=======
>>>>>>> 6df6ce8c
struct order
{
   price                order_price;
   share_type           steem;
   share_type           sbd;
   fc::time_point_sec   created;
};

struct order_book
{
   vector< order >      asks;
   vector< order >      bids;
};

struct api_context;

struct scheduled_hardfork
{
   hardfork_version     hf_version;
   fc::time_point_sec   live_time;
};


class database_api_impl;

/**
 *  Defines the arguments to a query as a struct so it can be easily extended
 */
struct discussion_query {
   void validate()const{
      FC_ASSERT( filter_tags.find(tag) == filter_tags.end() );
      FC_ASSERT( limit <= 100 );
   }

   string           tag;
   uint32_t         limit;
   set<string>      filter_tags;
   optional<string> start_author;
   optional<string> start_permlink;
   optional<string> parent_author;
   optional<string> parent_permlink;
};

/**
 * @brief The database_api class implements the RPC API for the chain database.
 *
 * This API exposes accessors on the database which query state tracked by a blockchain validating node. This API is
 * read-only; all modifications to the database must be performed via transactions. Transactions are broadcast via
 * the @ref network_broadcast_api.
 */
class database_api
{
   public:
      database_api(steemit::chain::database& db);
<<<<<<< HEAD
      database_api(steemit::app::application& app);
=======
      database_api(const steemit::app::api_context& ctx);
>>>>>>> 6df6ce8c
      ~database_api();

      ///////////////////
      // Subscriptions //
      ///////////////////

      void set_subscribe_callback( std::function<void(const variant&)> cb, bool clear_filter );
      void set_pending_transaction_callback( std::function<void(const variant&)> cb );
      void set_block_applied_callback( std::function<void(const variant& block_header)> cb );
      /**
       * @brief Stop receiving any notifications
       *
       * This unsubscribes from all subscribed markets and objects.
       */
      void cancel_all_subscriptions();

      vector<tags::tag_stats_object> get_trending_tags( string after_tag, uint32_t limit )const;

      /**
       *  This API is a short-cut for returning all of the state required for a particular URL
       *  with a single query.
       */
      state get_state( string path )const;
      vector<category_object> get_trending_categories( string after, uint32_t limit )const;
      vector<category_object> get_best_categories( string after, uint32_t limit )const;
      vector<category_object> get_active_categories( string after, uint32_t limit )const;
      vector<category_object> get_recent_categories( string after, uint32_t limit )const;

      vector<string> get_active_witnesses()const;
      vector<string> get_miner_queue()const;

      /////////////////////////////
      // Blocks and transactions //
      /////////////////////////////

      /**
       * @brief Retrieve a block header
       * @param block_num Height of the block whose header should be returned
       * @return header of the referenced block, or null if no matching block was found
       */
      optional<block_header> get_block_header(uint32_t block_num)const;

      /**
       * @brief Retrieve a full, signed block
       * @param block_num Height of the block to be returned
       * @return the referenced block, or null if no matching block was found
       */
      optional<signed_block> get_block(uint32_t block_num)const;

      /////////////
      // Globals //
      /////////////

      /**
       * @brief Retrieve compile-time constants
       */
      fc::variant_object get_config()const;

      /**
       * @brief Retrieve the current @ref dynamic_global_property_object
       */
      dynamic_global_property_object get_dynamic_global_properties()const;
      chain_properties               get_chain_properties()const;
      price                          get_current_median_history_price()const;
      feed_history_object            get_feed_history()const;
      witness_schedule_object        get_witness_schedule()const;
      hardfork_version               get_hardfork_version()const;
      scheduled_hardfork             get_next_scheduled_hardfork()const;

      //////////
      // Keys //
      //////////

      vector<set<string>> get_key_references( vector<public_key_type> key )const;

      //////////////
      // Accounts //
      //////////////

      vector< extended_account > get_accounts( vector< string > names ) const;

      /**
       *  @return all accounts that referr to the key or account id in their owner or active authorities.
       */
      vector<account_id_type> get_account_references( account_id_type account_id )const;

      /**
       * @brief Get a list of accounts by name
       * @param account_names Names of the accounts to retrieve
       * @return The accounts holding the provided names
       *
       * This function has semantics identical to @ref get_objects
       */
      vector<optional<account_object>> lookup_account_names(const vector<string>& account_names)const;

      /**
       * @brief Get names and IDs for registered accounts
       * @param lower_bound_name Lower bound of the first name to return
       * @param limit Maximum number of results to return -- must not exceed 1000
       * @return Map of account names to corresponding IDs
       */
      set<string> lookup_accounts(const string& lower_bound_name, uint32_t limit)const;

      /**
       * @brief Get the total number of accounts registered with the blockchain
       */
      uint64_t get_account_count()const;

      ///////////////
      // Witnesses //
      ///////////////

      /**
       * @brief Get a list of witnesses by ID
       * @param witness_ids IDs of the witnesses to retrieve
       * @return The witnesses corresponding to the provided IDs
       *
       * This function has semantics identical to @ref get_objects
       */
      vector<optional<witness_object>> get_witnesses(const vector<witness_id_type>& witness_ids)const;

      vector<convert_request_object> get_conversion_requests( const string& account_name )const;

      /**
       * @brief Get the witness owned by a given account
       * @param account The name of the account whose witness should be retrieved
       * @return The witness object, or null if the account does not have a witness
       */
      fc::optional< witness_object > get_witness_by_account( string account_name )const;

      /**
       *  This method is used to fetch witnesses with pagination.
       *
       *  @return an array of `count` witnesses sorted by total votes after witness `from` with at most `limit' results.
       */
      vector< witness_object > get_witnesses_by_vote( string from, uint32_t limit )const;

      /**
       * @brief Get names and IDs for registered witnesses
       * @param lower_bound_name Lower bound of the first name to return
       * @param limit Maximum number of results to return -- must not exceed 1000
       * @return Map of witness names to corresponding IDs
       */
      set<string> lookup_witness_accounts(const string& lower_bound_name, uint32_t limit)const;

      /**
       * @brief Get the total number of witnesses registered with the blockchain
       */
      uint64_t get_witness_count()const;

      ////////////
      // Market //
      ////////////

      /**
       * @breif Gets the current order book for STEEM:SBD market
       * @param limit Maximum number of orders for each side of the spread to return -- Must not exceed 1000
       */
      order_book get_order_book( uint32_t limit = 1000 )const;


      ////////////////////////////
      // Authority / validation //
      ////////////////////////////

      /// @brief Get a hexdump of the serialized binary form of a transaction
      std::string                   get_transaction_hex(const signed_transaction& trx)const;
      annotated_signed_transaction  get_transaction( transaction_id_type trx_id )const;

      /**
       *  This API will take a partially signed transaction and a set of public keys that the owner has the ability to sign for
       *  and return the minimal subset of public keys that should add signatures to the transaction.
       */
      set<public_key_type> get_required_signatures( const signed_transaction& trx, const flat_set<public_key_type>& available_keys )const;

      /**
       *  This method will return the set of all public keys that could possibly sign for a given transaction.  This call can
       *  be used by wallets to filter their set of public keys to just the relevant subset prior to calling @ref get_required_signatures
       *  to get the minimum subset.
       */
      set<public_key_type> get_potential_signatures( const signed_transaction& trx )const;

      /**
       * @return true of the @ref trx has all of the required signatures, otherwise throws an exception
       */
      bool           verify_authority( const signed_transaction& trx )const;

      /*
       * @return true if the signers have enough authority to authorize an account
       */
      bool           verify_account_authority( const string& name_or_id, const flat_set<public_key_type>& signers )const;

      /**
       *  if permlink is "" then it will return all votes for author
       */
      vector<vote_state> get_active_votes( string author, string permlink )const;
      vector<account_vote> get_account_votes( string voter )const;


      discussion           get_content( string author, string permlink )const;
      vector<discussion>   get_content_replies( string parent, string parent_permlink )const;

      ///@{ tags API
      vector<discussion> get_discussions_by_trending( const discussion_query& query )const;
      vector<discussion> get_discussions_by_created( const discussion_query& query )const;
      vector<discussion> get_discussions_by_active( const discussion_query& query )const;
      vector<discussion> get_discussions_by_cashout( const discussion_query& query )const;
      vector<discussion> get_discussions_by_payout( const discussion_query& query )const;
      vector<discussion> get_discussions_by_votes( const discussion_query& query )const;
      vector<discussion> get_discussions_by_children( const discussion_query& query )const;
      vector<discussion> get_discussions_by_hot( const discussion_query& query )const;

      vector<discussion> get_recommended_for( const string& user, uint32_t limit )const;

      ///@}

      /**
       *  For each of these filters:
       *     Get root content...
       *     Get any content...
       *     Get root content in category..
       *     Get any content in category...
       *
       *  Return discussions
       *     Total Discussion Pending Payout
       *     Last Discussion Update (or reply)... think
       *     Top Discussions by Total Payout
       *
       *  Return content (comments)
       *     Pending Payout Amount
       *     Pending Payout Time
       *     Creation Date
       *
       */
      ///@{



      /**
       *  Return the active discussions with the highest cumulative pending payouts without respect to category, total
       *  pending payout means the pending payout of all children as well.
       */
      vector<discussion>   get_replies_by_last_update( string start_author, string start_permlink, uint32_t limit )const;



      /**
       *  This method is used to fetch all posts/comments by start_author that occur after before_date and start_permlink with up to limit being returned.
       *
       *  If start_permlink is empty then only before_date will be considered. If both are specified the eariler to the two metrics will be used. This
       *  should allow easy pagination.
       */
      vector<discussion>   get_discussions_by_author_before_date( string author, string start_permlink, time_point_sec before_date, uint32_t limit )const;

      /**
       *  Account operations have sequence numbers from 0 to N where N is the most recent operation. This method
       *  returns operations in the range [from-limit, from]
       *
       *  @param from - the absolute sequence number, -1 means most recent, limit is the number of operations before from.
       *  @param limit - the maximum number of items that can be queried (0 to 1000], must be less than from
       */
      map<uint32_t,operation_object> get_account_history( string account, uint64_t from, uint32_t limit )const;

      ////////////////////////////
      // Handlers - not exposed //
      ////////////////////////////
      void on_api_startup();

   private:
      void set_pending_payout( discussion& d )const;
      void set_url( discussion& d )const;
      discussion get_discussion( comment_id_type )const;

      template<typename Index, typename StartItr>
      vector<discussion> get_discussions( const discussion_query& q,
                                          const string& tag,
                                          comment_id_type parent,
                                          const Index& idx, StartItr itr )const;
      comment_id_type get_parent( const discussion_query& q )const;

      void recursively_fetch_content( state& _state, discussion& root, set<string>& referenced_accounts )const;
      std::shared_ptr< database_api_impl > my;
};

} }

FC_REFLECT( steemit::app::order, (order_price)(steem)(sbd)(created) );
FC_REFLECT( steemit::app::order_book, (asks)(bids) );
FC_REFLECT( steemit::app::scheduled_hardfork, (hf_version)(live_time) );

FC_REFLECT( steemit::app::discussion_query, (tag)(filter_tags)(start_author)(start_permlink)(parent_author)(parent_permlink)(limit) );

FC_API(steemit::app::database_api,
   // Subscriptions
   (set_subscribe_callback)
   (set_pending_transaction_callback)
   (set_block_applied_callback)
   (cancel_all_subscriptions)

   // tags
   (get_trending_tags)
   (get_discussions_by_trending)
   (get_discussions_by_created)
   (get_discussions_by_active)
   (get_discussions_by_cashout)
   (get_discussions_by_payout)
   (get_discussions_by_votes)
   (get_discussions_by_children)
   (get_discussions_by_hot)
   (get_recommended_for)

   // Blocks and transactions
   (get_block_header)
   (get_block)
   (get_state)
   (get_trending_categories)
   (get_best_categories)
   (get_active_categories)
   (get_recent_categories)

   // Globals
   (get_config)
   (get_dynamic_global_properties)
   (get_chain_properties)
   (get_feed_history)
   (get_current_median_history_price)
   (get_witness_schedule)
   (get_hardfork_version)
   (get_next_scheduled_hardfork)

   // Keys
   (get_key_references)

   // Accounts
   (get_accounts)
   (get_account_references)
   (lookup_account_names)
   (lookup_accounts)
   (get_account_count)
   (get_conversion_requests)
   (get_account_history)

   // Market
   (get_order_book)

   // Authority / validation
   (get_transaction_hex)
   (get_transaction)
   (get_required_signatures)
   (get_potential_signatures)
   (verify_authority)
   (verify_account_authority)

   // votes
   (get_active_votes)
   (get_account_votes)

   // content
   (get_content)
   (get_content_replies)
   (get_discussions_by_author_before_date)
   (get_replies_by_last_update)


   // Witnesses
   (get_witnesses)
   (get_witness_by_account)
   (get_witnesses_by_vote)
   (lookup_witness_accounts)
   (get_witness_count)
   (get_active_witnesses)
   (get_miner_queue)
)
<|MERGE_RESOLUTION|>--- conflicted
+++ resolved
@@ -25,12 +25,6 @@
 using namespace steemit::chain;
 using namespace std;
 
-<<<<<<< HEAD
-class database_api_impl;
-class application;
-
-=======
->>>>>>> 6df6ce8c
 struct order
 {
    price                order_price;
@@ -85,11 +79,7 @@
 {
    public:
       database_api(steemit::chain::database& db);
-<<<<<<< HEAD
-      database_api(steemit::app::application& app);
-=======
       database_api(const steemit::app::api_context& ctx);
->>>>>>> 6df6ce8c
       ~database_api();
 
       ///////////////////
