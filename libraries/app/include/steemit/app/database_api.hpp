#pragma once
#include <steemit/app/applied_operation.hpp>
#include <steemit/app/state.hpp>

#include <steemit/chain/database.hpp>
#include <steemit/chain/steem_objects.hpp>
#include <steemit/chain/steem_object_types.hpp>
#include <steemit/chain/history_object.hpp>

#include <steemit/tags/tags_plugin.hpp>

#include <steemit/follow/follow_plugin.hpp>

#include <fc/api.hpp>
#include <fc/optional.hpp>
#include <fc/variant_object.hpp>

#include <fc/network/ip.hpp>

#include <boost/container/flat_set.hpp>

#include <functional>
#include <map>
#include <memory>
#include <vector>

namespace steemit { namespace app {

using namespace steemit::chain;
using namespace steemit::protocol;
using namespace std;

struct order
{
   price                order_price;
   double               real_price; // dollars per steem
   share_type           steem;
   share_type           sbd;
   fc::time_point_sec   created;
};

struct order_book
{
   vector< order >      asks;
   vector< order >      bids;
};

struct api_context;

struct scheduled_hardfork
{
   hardfork_version     hf_version;
   fc::time_point_sec   live_time;
};

struct liquidity_balance
{
   string               account;
   fc::uint128_t        weight;
};

struct withdraw_route
{
   string               from_account;
   string               to_account;
   uint16_t             percent;
   bool                 auto_vest;
};

enum withdraw_route_type
{
   incoming,
   outgoing,
   all
};

class database_api_impl;

/**
 *  Defines the arguments to a query as a struct so it can be easily extended
 */
struct discussion_query {
   void validate()const{
      FC_ASSERT( filter_tags.find(tag) == filter_tags.end() );
      FC_ASSERT( limit <= 100 );
   }

   string           tag;
   uint32_t         limit = 0;
   set<string>      filter_tags;
   set<string>      select_authors; ///< list of authors to include, posts not by this author are filtered
   set<string>      select_tags; ///< list of tags to include, posts without these tags are filtered
   uint32_t         truncate_body = 0; ///< the number of bytes of the post body to return, 0 for all
   optional<string> start_author;
   optional<string> start_permlink;
   optional<string> parent_author;
   optional<string> parent_permlink;
};

/**
 * @brief The database_api class implements the RPC API for the chain database.
 *
 * This API exposes accessors on the database which query state tracked by a blockchain validating node. This API is
 * read-only; all modifications to the database must be performed via transactions. Transactions are broadcast via
 * the @ref network_broadcast_api.
 */
class database_api
{
   public:
      database_api(const steemit::app::api_context& ctx);
      ~database_api();

      ///////////////////
      // Subscriptions //
      ///////////////////

      void set_subscribe_callback( std::function<void(const variant&)> cb, bool clear_filter );
      void set_pending_transaction_callback( std::function<void(const variant&)> cb );
      void set_block_applied_callback( std::function<void(const variant& block_header)> cb );
      /**
       * @brief Stop receiving any notifications
       *
       * This unsubscribes from all subscribed markets and objects.
       */
      void cancel_all_subscriptions();

      vector<tag_api_obj> get_trending_tags( string after_tag, uint32_t limit )const;

      /**
       *  This API is a short-cut for returning all of the state required for a particular URL
       *  with a single query.
       */
      state get_state( string path )const;
      vector<category_api_obj> get_trending_categories( string after, uint32_t limit )const;
      vector<category_api_obj> get_best_categories( string after, uint32_t limit )const;
      vector<category_api_obj> get_active_categories( string after, uint32_t limit )const;
      vector<category_api_obj> get_recent_categories( string after, uint32_t limit )const;

      vector< account_name_type > get_active_witnesses()const;
      vector< account_name_type > get_miner_queue()const;

      /////////////////////////////
      // Blocks and transactions //
      /////////////////////////////

      /**
       * @brief Retrieve a block header
       * @param block_num Height of the block whose header should be returned
       * @return header of the referenced block, or null if no matching block was found
       */
      optional<block_header> get_block_header(uint32_t block_num)const;

      /**
       * @brief Retrieve a full, signed block
       * @param block_num Height of the block to be returned
       * @return the referenced block, or null if no matching block was found
       */
      optional<signed_block> get_block(uint32_t block_num)const;

      /**
       *  @brief Get sequence of operations included/generated within a particular block
       *  @param block_num Height of the block whose generated virtual operations should be returned
       *  @param only_virtual Whether to only include virtual operations in returned results (default: true)
       *  @return sequence of operations included/generated within the block
       */
      vector<applied_operation> get_ops_in_block(uint32_t block_num, bool only_virtual = true)const;

      /////////////
      // Globals //
      /////////////

      /**
       * @brief Retrieve compile-time constants
       */
      fc::variant_object get_config()const;

      /**
       * @brief Return a JSON description of object representations
       */
      std::string get_schema()const;

      /**
       * @brief Retrieve the current @ref dynamic_global_property_object
       */
      dynamic_global_property_api_obj  get_dynamic_global_properties()const;
      chain_properties                 get_chain_properties()const;
      price                            get_current_median_history_price()const;
      feed_history_api_obj             get_feed_history()const;
      witness_schedule_api_obj         get_witness_schedule()const;
      hardfork_version                 get_hardfork_version()const;
      scheduled_hardfork               get_next_scheduled_hardfork()const;
      reward_fund_api_obj              get_reward_fund( string name )const;

      //////////
      // Keys //
      //////////

      vector<set<string>> get_key_references( vector<public_key_type> key )const;

      //////////////
      // Accounts //
      //////////////

      vector< extended_account > get_accounts( vector< string > names ) const;

      /**
       *  @return all accounts that referr to the key or account id in their owner or active authorities.
       */
      vector<account_id_type> get_account_references( account_id_type account_id )const;

      /**
       * @brief Get a list of accounts by name
       * @param account_names Names of the accounts to retrieve
       * @return The accounts holding the provided names
       *
       * This function has semantics identical to @ref get_objects
       */
      vector<optional<account_api_obj>> lookup_account_names(const vector<string>& account_names)const;

      /**
       * @brief Get names and IDs for registered accounts
       * @param lower_bound_name Lower bound of the first name to return
       * @param limit Maximum number of results to return -- must not exceed 1000
       * @return Map of account names to corresponding IDs
       */
      set<string> lookup_accounts(const string& lower_bound_name, uint32_t limit)const;

      /**
       * @brief Get the total number of accounts registered with the blockchain
       */
      uint64_t get_account_count()const;

      vector< owner_authority_history_api_obj > get_owner_history( string account )const;

      optional< account_recovery_request_api_obj > get_recovery_request( string account ) const;

      optional< escrow_api_obj > get_escrow( string from, uint32_t escrow_id )const;

      vector< withdraw_route > get_withdraw_routes( string account, withdraw_route_type type = outgoing )const;

      optional< account_bandwidth_api_obj > get_account_bandwidth( string account, bandwidth_type type )const;

      vector< savings_withdraw_api_obj > get_savings_withdraw_from( string account )const;
      vector< savings_withdraw_api_obj > get_savings_withdraw_to( string account )const;

      vector< vesting_delegation_api_obj > get_vesting_delegations( string account, string from, uint32_t limit = 100 )const;
      vector< vesting_delegation_expiration_api_obj > get_expiring_vesting_delegations( string account, time_point_sec from, uint32_t limit = 100 )const;

      ///////////////
      // Witnesses //
      ///////////////

      /**
       * @brief Get a list of witnesses by ID
       * @param witness_ids IDs of the witnesses to retrieve
       * @return The witnesses corresponding to the provided IDs
       *
       * This function has semantics identical to @ref get_objects
       */
      vector<optional<witness_api_obj>> get_witnesses(const vector<witness_id_type>& witness_ids)const;

      vector<convert_request_api_obj> get_conversion_requests( const string& account_name )const;

      /**
       * @brief Get the witness owned by a given account
       * @param account The name of the account whose witness should be retrieved
       * @return The witness object, or null if the account does not have a witness
       */
      fc::optional< witness_api_obj > get_witness_by_account( string account_name )const;

      /**
       *  This method is used to fetch witnesses with pagination.
       *
       *  @return an array of `count` witnesses sorted by total votes after witness `from` with at most `limit' results.
       */
      vector< witness_api_obj > get_witnesses_by_vote( string from, uint32_t limit )const;

      /**
       * @brief Get names and IDs for registered witnesses
       * @param lower_bound_name Lower bound of the first name to return
       * @param limit Maximum number of results to return -- must not exceed 1000
       * @return Map of witness names to corresponding IDs
       */
      set<account_name_type> lookup_witness_accounts(const string& lower_bound_name, uint32_t limit)const;

      /**
       * @brief Get the total number of witnesses registered with the blockchain
       */
      uint64_t get_witness_count()const;

      ////////////
      // Market //
      ////////////

      /**
       * @breif Gets the current order book for STEEM:SBD market
       * @param limit Maximum number of orders for each side of the spread to return -- Must not exceed 1000
       */
      order_book get_order_book( uint32_t limit = 1000 )const;
      vector<extended_limit_order> get_open_orders( string owner )const;

      /**
       * @breif Gets the current liquidity reward queue.
       * @param start_account The account to start the list from, or "" to get the head of the queue
       * @param limit Maxmimum number of accounts to return -- Must not exceed 1000
       */
      vector< liquidity_balance > get_liquidity_queue( string start_account, uint32_t limit = 1000 )const;

      ////////////////////////////
      // Authority / validation //
      ////////////////////////////

      /// @brief Get a hexdump of the serialized binary form of a transaction
      std::string                   get_transaction_hex(const signed_transaction& trx)const;
      annotated_signed_transaction  get_transaction( transaction_id_type trx_id )const;

      /**
       *  This API will take a partially signed transaction and a set of public keys that the owner has the ability to sign for
       *  and return the minimal subset of public keys that should add signatures to the transaction.
       */
      set<public_key_type> get_required_signatures( const signed_transaction& trx, const flat_set<public_key_type>& available_keys )const;

      /**
       *  This method will return the set of all public keys that could possibly sign for a given transaction.  This call can
       *  be used by wallets to filter their set of public keys to just the relevant subset prior to calling @ref get_required_signatures
       *  to get the minimum subset.
       */
      set<public_key_type> get_potential_signatures( const signed_transaction& trx )const;

      /**
       * @return true of the @ref trx has all of the required signatures, otherwise throws an exception
       */
      bool           verify_authority( const signed_transaction& trx )const;

      /*
       * @return true if the signers have enough authority to authorize an account
       */
      bool           verify_account_authority( const string& name_or_id, const flat_set<public_key_type>& signers )const;

      /**
       *  if permlink is "" then it will return all votes for author
       */
      vector<vote_state> get_active_votes( string author, string permlink )const;
      vector<account_vote> get_account_votes( string voter )const;


      discussion           get_content( string author, string permlink )const;
      vector<discussion>   get_content_replies( string parent, string parent_permlink )const;

      ///@{ tags API
      /** This API will return the top 1000 tags used by an author sorted by most frequently used */
      vector<pair<string,uint32_t>> get_tags_used_by_author( const string& author )const;
<<<<<<< HEAD
=======
      vector<discussion> get_discussions_by_payout(const discussion_query& query )const;
>>>>>>> ca53e0c9
      vector<discussion> get_discussions_by_trending( const discussion_query& query )const;
      vector<discussion> get_discussions_by_trending30( const discussion_query& query )const;
      vector<discussion> get_discussions_by_created( const discussion_query& query )const;
      vector<discussion> get_discussions_by_active( const discussion_query& query )const;
      vector<discussion> get_discussions_by_cashout( const discussion_query& query )const;
      vector<discussion> get_discussions_by_votes( const discussion_query& query )const;
      vector<discussion> get_discussions_by_children( const discussion_query& query )const;
      vector<discussion> get_discussions_by_hot( const discussion_query& query )const;
      vector<discussion> get_discussions_by_feed( const discussion_query& query )const;
      vector<discussion> get_discussions_by_blog( const discussion_query& query )const;
      vector<discussion> get_discussions_by_comments( const discussion_query& query )const;
      vector<discussion> get_discussions_by_promoted( const discussion_query& query )const;

      ///@}

      /**
       *  For each of these filters:
       *     Get root content...
       *     Get any content...
       *     Get root content in category..
       *     Get any content in category...
       *
       *  Return discussions
       *     Total Discussion Pending Payout
       *     Last Discussion Update (or reply)... think
       *     Top Discussions by Total Payout
       *
       *  Return content (comments)
       *     Pending Payout Amount
       *     Pending Payout Time
       *     Creation Date
       *
       */
      ///@{



      /**
       *  Return the active discussions with the highest cumulative pending payouts without respect to category, total
       *  pending payout means the pending payout of all children as well.
       */
      vector<discussion>   get_replies_by_last_update( account_name_type start_author, string start_permlink, uint32_t limit )const;



      /**
       *  This method is used to fetch all posts/comments by start_author that occur after before_date and start_permlink with up to limit being returned.
       *
       *  If start_permlink is empty then only before_date will be considered. If both are specified the eariler to the two metrics will be used. This
       *  should allow easy pagination.
       */
      vector<discussion>   get_discussions_by_author_before_date( string author, string start_permlink, time_point_sec before_date, uint32_t limit )const;

      /**
       *  Account operations have sequence numbers from 0 to N where N is the most recent operation. This method
       *  returns operations in the range [from-limit, from]
       *
       *  @param from - the absolute sequence number, -1 means most recent, limit is the number of operations before from.
       *  @param limit - the maximum number of items that can be queried (0 to 1000], must be less than from
       */
      map<uint32_t, applied_operation> get_account_history( string account, uint64_t from, uint32_t limit )const;

      ////////////////////////////
      // Handlers - not exposed //
      ////////////////////////////
      void on_api_startup();

   private:
      void set_pending_payout( discussion& d )const;
      void set_url( discussion& d )const;
      discussion get_discussion( comment_id_type, uint32_t truncate_body = 0 )const;

      static bool filter_default( const comment_api_obj& c ) { return false; }
      static bool exit_default( const comment_api_obj& c )   { return false; }
      static bool tag_exit_default( const tags::tag_object& c ) { return false; }

      template<typename Index, typename StartItr>
      vector<discussion> get_discussions( const discussion_query& q,
                                          const string& tag,
                                          comment_id_type parent,
                                          const Index& idx, StartItr itr,
                                          uint32_t truncate_body = 0,
                                          const std::function< bool( const comment_api_obj& ) >& filter = &database_api::filter_default,
                                          const std::function< bool( const comment_api_obj& ) >& exit   = &database_api::exit_default,
                                          const std::function< bool( const tags::tag_object& ) >& tag_exit = &database_api::tag_exit_default,
                                          bool ignore_parent = false
                                          )const;
      comment_id_type get_parent( const discussion_query& q )const;

      void recursively_fetch_content( state& _state, discussion& root, set<string>& referenced_accounts )const;

      std::shared_ptr< database_api_impl >   my;
};

} }

FC_REFLECT( steemit::app::order, (order_price)(real_price)(steem)(sbd)(created) );
FC_REFLECT( steemit::app::order_book, (asks)(bids) );
FC_REFLECT( steemit::app::scheduled_hardfork, (hf_version)(live_time) );
FC_REFLECT( steemit::app::liquidity_balance, (account)(weight) );
FC_REFLECT( steemit::app::withdraw_route, (from_account)(to_account)(percent)(auto_vest) );

FC_REFLECT( steemit::app::discussion_query, (tag)(filter_tags)(select_tags)(select_authors)(truncate_body)(start_author)(start_permlink)(parent_author)(parent_permlink)(limit) );

FC_REFLECT_ENUM( steemit::app::withdraw_route_type, (incoming)(outgoing)(all) );

FC_API(steemit::app::database_api,
   // Subscriptions
   (set_subscribe_callback)
   (set_pending_transaction_callback)
   (set_block_applied_callback)
   (cancel_all_subscriptions)

   // tags
   (get_trending_tags)
   (get_tags_used_by_author)
   (get_discussions_by_trending)
   (get_discussions_by_trending30)
   (get_discussions_by_created)
   (get_discussions_by_active)
   (get_discussions_by_cashout)
   (get_discussions_by_payout)
   (get_discussions_by_votes)
   (get_discussions_by_children)
   (get_discussions_by_hot)
   (get_discussions_by_feed)
   (get_discussions_by_blog)
   (get_discussions_by_comments)
   (get_discussions_by_promoted)

   // Blocks and transactions
   (get_block_header)
   (get_block)
   (get_ops_in_block)
   (get_state)
   (get_trending_categories)
   (get_best_categories)
   (get_active_categories)
   (get_recent_categories)

   // Globals
   (get_config)
   (get_dynamic_global_properties)
   (get_chain_properties)
   (get_feed_history)
   (get_current_median_history_price)
   (get_witness_schedule)
   (get_hardfork_version)
   (get_next_scheduled_hardfork)
   (get_reward_fund)

   // Keys
   (get_key_references)

   // Accounts
   (get_accounts)
   (get_account_references)
   (lookup_account_names)
   (lookup_accounts)
   (get_account_count)
   (get_conversion_requests)
   (get_account_history)
   (get_owner_history)
   (get_recovery_request)
   (get_escrow)
   (get_withdraw_routes)
   (get_account_bandwidth)
   (get_savings_withdraw_from)
   (get_savings_withdraw_to)
   (get_vesting_delegations)
   (get_expiring_vesting_delegations)

   // Market
   (get_order_book)
   (get_open_orders)
   (get_liquidity_queue)

   // Authority / validation
   (get_transaction_hex)
   (get_transaction)
   (get_required_signatures)
   (get_potential_signatures)
   (verify_authority)
   (verify_account_authority)

   // votes
   (get_active_votes)
   (get_account_votes)

   // content
   (get_content)
   (get_content_replies)
   (get_discussions_by_author_before_date)
   (get_replies_by_last_update)


   // Witnesses
   (get_witnesses)
   (get_witness_by_account)
   (get_witnesses_by_vote)
   (lookup_witness_accounts)
   (get_witness_count)
   (get_active_witnesses)
   (get_miner_queue)
)
<|MERGE_RESOLUTION|>--- conflicted
+++ resolved
@@ -350,10 +350,7 @@
       ///@{ tags API
       /** This API will return the top 1000 tags used by an author sorted by most frequently used */
       vector<pair<string,uint32_t>> get_tags_used_by_author( const string& author )const;
-<<<<<<< HEAD
-=======
       vector<discussion> get_discussions_by_payout(const discussion_query& query )const;
->>>>>>> ca53e0c9
       vector<discussion> get_discussions_by_trending( const discussion_query& query )const;
       vector<discussion> get_discussions_by_trending30( const discussion_query& query )const;
       vector<discussion> get_discussions_by_created( const discussion_query& query )const;
