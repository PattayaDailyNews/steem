--- conflicted
+++ resolved
@@ -42,12 +42,9 @@
              block_database.cpp
 
              ${HEADERS}
-<<<<<<< HEAD
              ${hardfork_hpp_file}
-=======
              ${PROTOCOL_HEADERS}
              "${CMAKE_CURRENT_BINARY_DIR}/include/steemit/chain/hardfork.hpp"
->>>>>>> d43f33c6
            )
 
 add_dependencies( steemit_chain build_hardfork_hpp )
