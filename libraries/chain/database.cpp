#include <fc/container/deque.hpp>
#include <steemit/chain/database.hpp>

#include <steemit/chain/block_summary_object.hpp>
#include <steemit/chain/steem_objects.hpp>
#include <steemit/chain/steem_evaluator.hpp>
#include <steemit/chain/protocol/steem_operations.hpp>
#include <steemit/chain/db_with.hpp>
#include <steemit/chain/exceptions.hpp>
#include <steemit/chain/global_property_object.hpp>
#include <steemit/chain/hardfork.hpp>
#include <steemit/chain/history_object.hpp>
#include <steemit/chain/transaction_evaluation_state.hpp>
#include <steemit/chain/transaction_object.hpp>


#include <graphene/db/flat_index.hpp>

#include <fc/smart_ref_impl.hpp>
#include <fc/uint128.hpp>
#include <fc/io/fstream.hpp>

#include <fstream>
#include <functional>
#include <iostream>

namespace steemit { namespace chain {

using boost::container::flat_set;

// C++ requires that static class variables declared and initialized
// in headers must also have a definition in a single source file,
// else linker errors will occur [1].
//
// The purpose of this source file is to collect such definitions in
// a single place.
//
// [1] http://stackoverflow.com/questions/8016780/undefined-reference-to-static-constexpr-char

const uint8_t account_object::space_id;
const uint8_t account_object::type_id;

const uint8_t block_summary_object::space_id;
const uint8_t block_summary_object::type_id;

const uint8_t transaction_object::space_id;
const uint8_t transaction_object::type_id;

const uint8_t witness_object::space_id;
const uint8_t witness_object::type_id;


database::database()
{
   initialize_indexes();
   initialize_evaluators();
}

database::~database()
{
   clear_pending();
}

void database::open( const fc::path& data_dir, uint64_t initial_supply )
{
   try
   {
      object_database::open(data_dir);

      _block_id_to_block.open(data_dir / "database" / "block_num_to_block");

      if( !find(dynamic_global_property_id_type()) )
         init_genesis( initial_supply );

      fc::optional<signed_block> last_block = _block_id_to_block.last();
      if( last_block.valid() )
      {
         _fork_db.start_block( *last_block );
         idump((last_block->id())(last_block->block_num()));
         if( last_block->id() != head_block_id() )
         {
              FC_ASSERT( head_block_num() == 0, "last block ID does not match current chain state",
                         ("last_block->block_num()",last_block->block_num())( "head_block_num", head_block_num()) );
         }
      }
   }
   FC_CAPTURE_LOG_AND_RETHROW( (data_dir) )
}

void database::reindex(fc::path data_dir )
{ try {
   ilog( "reindexing blockchain" );
   wipe(data_dir, false);
   open(data_dir);

   auto start = fc::time_point::now();
   auto last_block = _block_id_to_block.last();
   if( !last_block ) {
      elog( "!no last block" );
      edump((last_block));
      return;
   }

   const auto last_block_num = last_block->block_num();

   ilog( "Replaying blocks..." );
   _undo_db.disable();

   for( uint32_t i = 1; i <= last_block_num; ++i )
   {
      if( i % 2000 == 0 ) std::cerr << "   " << double(i*100)/last_block_num << "%   "<<i << " of " <<last_block_num<<"   \n";
      fc::optional< signed_block > block = _block_id_to_block.fetch_by_number(i);
      if( !block.valid() )
      {
         wlog( "Reindexing terminated due to gap:  Block ${i} does not exist!", ("i", i) );
         uint32_t dropped_count = 0;
         while( true )
         {
            fc::optional< block_id_type > last_id = _block_id_to_block.last_id();
            // this can trigger if we attempt to e.g. read a file that has block #2 but no block #1
            if( !last_id.valid() )
               break;
            // we've caught up to the gap
            if( block_header::num_from_id( *last_id ) <= i )
               break;
            _block_id_to_block.remove( *last_id );
            dropped_count++;
         }
         wlog( "Dropped ${n} blocks from after the gap", ("n", dropped_count) );
         break;
      }
      apply_block(*block, skip_witness_signature |
                          skip_transaction_signatures |
                          skip_transaction_dupe_check |
                          skip_tapos_check |
                          skip_witness_schedule_check |
                          skip_authority_check |
                          skip_validate_invariants );
   }

   _undo_db.enable();
   auto end = fc::time_point::now();
   ilog( "Done reindexing, elapsed time: ${t} sec", ("t",double((end-start).count())/1000000.0 ) );
} FC_CAPTURE_AND_RETHROW( (data_dir) ) }

void database::wipe(const fc::path& data_dir, bool include_blocks)
{
   ilog("Wiping database", ("include_blocks", include_blocks));
   close();
   object_database::wipe(data_dir);
   if( include_blocks )
      fc::remove_all( data_dir / "database" );
}

void database::close(bool rewind)
{ try {
   if( !_block_id_to_block.is_open() ) return;
   //ilog( "Closing database" );

   // pop all of the blocks that we can given our undo history, this should
   // throw when there is no more undo history to pop
   if( rewind )
   {
      try
      {
         uint32_t cutoff = get_dynamic_global_properties().last_irreversible_block_num;
         //ilog( "rewinding to last irreversible block number ${c}", ("c",cutoff) );

         clear_pending();
         while( head_block_num() > cutoff )
         {
            block_id_type popped_block_id = head_block_id();
            pop_block();
            _fork_db.remove(popped_block_id); // doesn't throw on missing
            try
            {
               _block_id_to_block.remove(popped_block_id);
            }
            catch (const fc::key_not_found_exception&)
            {
               ilog( "key not found" );
            }
         }
         //idump((head_block_num())(get_dynamic_global_properties().last_irreversible_block_num));
      }
      catch ( const fc::exception& e )
      {
         // ilog( "exception on rewind ${e}", ("e",e.to_detail_string()) );
      }
   }

   //ilog( "Clearing pending state" );
   // Since pop_block() will move tx's in the popped blocks into pending,
   // we have to clear_pending() after we're done popping to get a clean
   // DB state (issue #336).
   clear_pending();

   object_database::flush();
   object_database::close();

   if( _block_id_to_block.is_open() )
      _block_id_to_block.close();

   _fork_db.reset();
} FC_CAPTURE_AND_RETHROW() }

bool database::is_known_block( const block_id_type& id )const
{
   return _fork_db.is_known_block(id) || _block_id_to_block.contains(id);
}
/**
 * Only return true *if* the transaction has not expired or been invalidated. If this
 * method is called with a VERY old transaction we will return false, they should
 * query things by blocks if they are that old.
 */
bool database::is_known_transaction( const transaction_id_type& id )const
{
   const auto& trx_idx = get_index_type<transaction_index>().indices().get<by_trx_id>();
   return trx_idx.find( id ) != trx_idx.end();
}

block_id_type  database::get_block_id_for_num( uint32_t block_num )const
{ try {
   return _block_id_to_block.fetch_block_id( block_num );
} FC_CAPTURE_AND_RETHROW( (block_num) ) }

optional<signed_block> database::fetch_block_by_id( const block_id_type& id )const
{
   auto b = _fork_db.fetch_block( id );
   if( !b )
      return _block_id_to_block.fetch_optional(id);
   return b->data;
}

optional<signed_block> database::fetch_block_by_number( uint32_t num )const
{
   auto results = _fork_db.fetch_block_by_number(num);
   if( results.size() == 1 )
      return results[0]->data;
   else
      return _block_id_to_block.fetch_by_number(num);
   return optional<signed_block>();
}

const signed_transaction& database::get_recent_transaction(const transaction_id_type& trx_id) const
{
   auto& index = get_index_type<transaction_index>().indices().get<by_trx_id>();
   auto itr = index.find(trx_id);
   FC_ASSERT(itr != index.end());
   return itr->trx;
}

std::vector<block_id_type> database::get_block_ids_on_fork(block_id_type head_of_fork) const
{
  pair<fork_database::branch_type, fork_database::branch_type> branches = _fork_db.fetch_branch_from(head_block_id(), head_of_fork);
  if( !((branches.first.back()->previous_id() == branches.second.back()->previous_id())) )
  {
     edump( (head_of_fork)
            (head_block_id())
            (branches.first.size())
            (branches.second.size()) );
     assert(branches.first.back()->previous_id() == branches.second.back()->previous_id());
  }
  std::vector<block_id_type> result;
  for (const item_ptr& fork_block : branches.second)
    result.emplace_back(fork_block->id);
  result.emplace_back(branches.first.back()->previous_id());
  return result;
}

chain_id_type database::get_chain_id() const { return STEEMIT_CHAIN_ID; }

const account_object& database::get_account( const string& name )const
{
   const auto& accounts_by_name = get_index_type<account_index>().indices().get<by_name>();
   auto itr = accounts_by_name.find(name);
   FC_ASSERT(itr != accounts_by_name.end(),
             "Unable to find account '${acct}'. Did you forget to add a record for it?",
             ("acct", name));
   return *itr;
}
const limit_order_object& database::get_limit_order( const string& name, uint16_t orderid )const
{
   const auto& orders_by_account = get_index_type<limit_order_index>().indices().get<by_account>();
   auto itr = orders_by_account.find(boost::make_tuple(name,orderid));
   FC_ASSERT(itr != orders_by_account.end(),
             "Unable to find order '${acct}/${id}'.",
             ("acct", name)("id",orderid));
   return *itr;
}

const witness_object& database::get_witness( const string& name ) const
{
   const auto& witnesses_by_name = get_index_type< witness_index >().indices().get< by_name >();
   auto itr = witnesses_by_name.find( name );
   FC_ASSERT( itr != witnesses_by_name.end(),
              "Unable to find witness account '${wit}'. Did you forget to add a record for it?",
              ( "wit", name ) );
   return *itr;
}
const witness_object* database::find_witness( const string& name ) const
{
   const auto& witnesses_by_name = get_index_type< witness_index >().indices().get< by_name >();
   auto itr = witnesses_by_name.find( name );
   if( itr == witnesses_by_name.end() ) return nullptr;
   return &*itr;
}

const comment_object& database::get_comment( const string& author, const string& permlink )const
{
   const auto& by_permlink_idx = get_index_type< comment_index >().indices().get< by_permlink >();
   auto itr = by_permlink_idx.find( boost::make_tuple( author, permlink ) );
   FC_ASSERT( itr != by_permlink_idx.end() );
   return *itr;
}

void database::pay_fee( const account_object& account, asset fee )
{
   FC_ASSERT( fee.amount >= 0 ); /// NOTE if this fails then validate() on some operation is probably wrong
   if( fee.amount == 0 ) return;

   FC_ASSERT( account.balance >= fee );
   adjust_balance( account, -fee );
   adjust_supply( -fee );
}

void database::update_account_bandwidth( const account_object& a, uint32_t trx_size ) {

   const auto& props = get_dynamic_global_properties();
   if( props.total_vesting_shares.amount > 0 )
   {
      modify( a, [&]( account_object& acnt ) {
          acnt.lifetime_bandwidth += trx_size * STEEMIT_BANDWIDTH_PRECISION;

          auto now = head_block_time();
          auto delta_time = (now - a.last_bandwidth_update).to_seconds();
          uint64_t N = trx_size * STEEMIT_BANDWIDTH_PRECISION;
          if( delta_time >= STEEMIT_BANDWIDTH_AVERAGE_WINDOW_SECONDS )
             acnt.average_bandwidth = N;
          else
          {
             auto old_weight = acnt.average_bandwidth * (STEEMIT_BANDWIDTH_AVERAGE_WINDOW_SECONDS - delta_time);
             auto new_weight = delta_time * N;
             acnt.average_bandwidth =  (old_weight + new_weight) / (STEEMIT_BANDWIDTH_AVERAGE_WINDOW_SECONDS);
          }

          if( props.total_vesting_shares.amount > 0 )
          {
             FC_ASSERT( a.vesting_shares.amount > 0, "only accounts with a positive vesting balance may transact" );

             fc::uint128 account_vshares(a.vesting_shares.amount.value);
             fc::uint128 total_vshares( props.total_vesting_shares.amount.value );

             fc::uint128 account_average_bandwidth( acnt.average_bandwidth );
             fc::uint128 max_virtual_bandwidth( props.max_virtual_bandwidth );

             // account_vshares / total_vshares  > account_average_bandwidth / max_virtual_bandwidth
             FC_ASSERT( (account_vshares * max_virtual_bandwidth) > (account_average_bandwidth * total_vshares),
                        "account exceeded maximum allowed bandwidth per vesting share",
                        ("account_vshares",account_vshares)
                        ("account_average_bandwidth",account_average_bandwidth)
                        ("max_virtual_bandwidth",max_virtual_bandwidth)
                        ("total_vshares",total_vshares) );

          }
          acnt.last_bandwidth_update = now;
      });
   }
}


void database::update_account_market_bandwidth( const account_object& a, uint32_t trx_size ) {

   const auto& props = get_dynamic_global_properties();
   if( props.total_vesting_shares.amount > 0 )
   {
      modify( a, [&]( account_object& acnt ) {
          auto now = head_block_time();
          auto delta_time = (now - a.last_market_bandwidth_update).to_seconds();
          uint64_t N = trx_size * STEEMIT_BANDWIDTH_PRECISION;
          if( delta_time >= STEEMIT_BANDWIDTH_AVERAGE_WINDOW_SECONDS )
             acnt.average_market_bandwidth = N;
          else
          {
             auto old_weight = acnt.average_market_bandwidth * (STEEMIT_BANDWIDTH_AVERAGE_WINDOW_SECONDS - delta_time);
             auto new_weight = delta_time * N;
             acnt.average_market_bandwidth =  (old_weight + new_weight) / (STEEMIT_BANDWIDTH_AVERAGE_WINDOW_SECONDS);
          }

          if( props.total_vesting_shares.amount > 0 )
          {
             FC_ASSERT( a.vesting_shares.amount > 0, "only accounts with a positive vesting balance may transact" );

             fc::uint128 account_vshares(a.vesting_shares.amount.value);
             fc::uint128 total_vshares( props.total_vesting_shares.amount.value );

             fc::uint128 account_average_bandwidth( acnt.average_market_bandwidth );
             fc::uint128 max_virtual_bandwidth( props.max_virtual_bandwidth / 10 ); /// only 10% of bandwidth can be market

             // account_vshares / total_vshares  > account_average_bandwidth / max_virtual_bandwidth
             FC_ASSERT( (account_vshares * max_virtual_bandwidth) > (account_average_bandwidth * total_vshares),
                        "account exceeded maximum allowed market bandwidth per vesting share",
                        ("account_vshares",account_vshares)
                        ("account_average_bandwidth",account_average_bandwidth)
                        ("max_virtual_bandwidth",max_virtual_bandwidth)
                        ("total_vshares",total_vshares) );

          }
          acnt.last_market_bandwidth_update = now;
      });
   }
}





uint32_t database::witness_participation_rate()const
{
   const dynamic_global_property_object& dpo = get_dynamic_global_properties();
   return uint64_t(STEEMIT_100_PERCENT) * dpo.recent_slots_filled.popcount() / 128;
}

void database::add_checkpoints( const flat_map<uint32_t,block_id_type>& checkpts )
{
   for( const auto& i : checkpts )
      _checkpoints[i.first] = i.second;
}

bool database::before_last_checkpoint()const
{
   return (_checkpoints.size() > 0) && (_checkpoints.rbegin()->first >= head_block_num());
}

/**
 * Push block "may fail" in which case every partial change is unwound.  After
 * push block is successful the block is appended to the chain database on disk.
 *
 * @return true if we switched forks as a result of this push.
 */
bool database::push_block(const signed_block& new_block, uint32_t skip)
{
   bool result;
   detail::with_skip_flags( *this, skip, [&]()
   {
      detail::without_pending_transactions( *this, std::move(_pending_tx),
      [&]()
      {
         result = _push_block(new_block);
      });
   });
   return result;
}

bool database::_push_block(const signed_block& new_block)
{ try {
   uint32_t skip = get_node_properties().skip_flags;
   if( !(skip&skip_fork_db) )
   {
      shared_ptr<fork_item> new_head = _fork_db.push_block(new_block);
      //If the head block from the longest chain does not build off of the current head, we need to switch forks.
      if( new_head->data.previous != head_block_id() )
      {
         //If the newly pushed block is the same height as head, we get head back in new_head
         //Only switch forks if new_head is actually higher than head
         if( new_head->data.block_num() > head_block_num() )
         {
            // wlog( "Switching to fork: ${id}", ("id",new_head->data.id()) );
            auto branches = _fork_db.fetch_branch_from(new_head->data.id(), head_block_id());

            // pop blocks until we hit the forked block
            while( head_block_id() != branches.second.back()->data.previous )
               pop_block();

            // push all blocks on the new fork
            for( auto ritr = branches.first.rbegin(); ritr != branches.first.rend(); ++ritr )
            {
                // ilog( "pushing blocks from fork ${n} ${id}", ("n",(*ritr)->data.block_num())("id",(*ritr)->data.id()) );
                optional<fc::exception> except;
                try {
                   undo_database::session session = _undo_db.start_undo_session();
                   apply_block( (*ritr)->data, skip );
                   _block_id_to_block.store( (*ritr)->id, (*ritr)->data );
                   session.commit();
                }
                catch ( const fc::exception& e ) { except = e; }
                if( except )
                {
                   // wlog( "exception thrown while switching forks ${e}", ("e",except->to_detail_string() ) );
                   // remove the rest of branches.first from the fork_db, those blocks are invalid
                   while( ritr != branches.first.rend() )
                   {
                      _fork_db.remove( (*ritr)->data.id() );
                      ++ritr;
                   }
                   _fork_db.set_head( branches.second.front() );

                   // pop all blocks from the bad fork
                   while( head_block_id() != branches.second.back()->data.previous )
                      pop_block();

                   // restore all blocks from the good fork
                   for( auto ritr = branches.second.rbegin(); ritr != branches.second.rend(); ++ritr )
                   {
                      auto session = _undo_db.start_undo_session();
                      apply_block( (*ritr)->data, skip );
                      _block_id_to_block.store( new_block.id(), (*ritr)->data );
                      session.commit();
                   }
                   throw *except;
                }
            }
            return true;
         }
         else return false;
      }
   }

   try {
      auto session = _undo_db.start_undo_session();
      apply_block(new_block, skip);
      _block_id_to_block.store(new_block.id(), new_block);
      session.commit();
   } catch ( const fc::exception& e ) {
      elog("Failed to push new block:\n${e}", ("e", e.to_detail_string()));
      _fork_db.remove(new_block.id());
      throw;
   }

   return false;
} FC_CAPTURE_AND_RETHROW( (new_block) ) }

/**
 * Attempts to push the transaction into the pending queue
 *
 * When called to push a locally generated transaction, set the skip_block_size_check bit on the skip argument. This
 * will allow the transaction to be pushed even if it causes the pending block size to exceed the maximum block size.
 * Although the transaction will probably not propagate further now, as the peers are likely to have their pending
 * queues full as well, it will be kept in the queue to be propagated later when a new block flushes out the pending
 * queues.
 */
void database::push_transaction( const signed_transaction& trx, uint32_t skip )
{ try {
   try {
      set_producing( true );
      detail::with_skip_flags( *this, skip, [&]() { _push_transaction( trx ); } );
      set_producing(false);
   } catch ( ... ) {
      set_producing(false);
      throw;
   }
} FC_CAPTURE_AND_RETHROW( (trx) ) }

void database::_push_transaction( const signed_transaction& trx )
{
   // If this is the first transaction pushed after applying a block, start a new undo session.
   // This allows us to quickly rewind to the clean state of the head block, in case a new block arrives.
   if( !_pending_tx_session.valid() )
      _pending_tx_session = _undo_db.start_undo_session();

   // Create a temporary undo session as a child of _pending_tx_session.
   // The temporary session will be discarded by the destructor if
   // _apply_transaction fails.  If we make it to merge(), we
   // apply the changes.

   auto temp_session = _undo_db.start_undo_session();
   _apply_transaction( trx );
   _pending_tx.push_back( trx );

   notify_changed_objects();
   // The transaction applied successfully. Merge its changes into the pending block session.
   temp_session.merge();

   // notify anyone listening to pending transactions
   on_pending_transaction( trx );
}

signed_block database::generate_block(
   fc::time_point_sec when,
   const string& witness_owner,
   const fc::ecc::private_key& block_signing_private_key,
   uint32_t skip /* = 0 */
   )
{
   signed_block result;
   detail::with_skip_flags( *this, skip, [&]()
   {
      result = _generate_block( when, witness_owner, block_signing_private_key );
   } );
   return result;
}


signed_block database::_generate_block(
   fc::time_point_sec when,
   const string& witness_owner,
   const fc::ecc::private_key& block_signing_private_key
   )
{
   try {
   uint32_t skip = get_node_properties().skip_flags;
   uint32_t slot_num = get_slot_at_time( when );
   FC_ASSERT( slot_num > 0 );
   string scheduled_witness = get_scheduled_witness( slot_num );
   FC_ASSERT( scheduled_witness == witness_owner );

   const auto& witness_obj = get_witness( witness_owner );

   if( !(skip & skip_witness_signature) )
      FC_ASSERT( witness_obj.signing_key == block_signing_private_key.get_public_key() );

   static const size_t max_block_header_size = fc::raw::pack_size( signed_block_header() ) + 4;
   auto maximum_block_size = STEEMIT_MAX_BLOCK_SIZE;
   size_t total_block_size = max_block_header_size;

   signed_block pending_block;

   //
   // The following code throws away existing pending_tx_session and
   // rebuilds it by re-applying pending transactions.
   //
   // This rebuild is necessary because pending transactions' validity
   // and semantics may have changed since they were received, because
   // time-based semantics are evaluated based on the current block
   // time.  These changes can only be reflected in the database when
   // the value of the "when" variable is known, which means we need to
   // re-apply pending transactions in this method.
   //
   _pending_tx_session.reset();
   _pending_tx_session = _undo_db.start_undo_session();

   uint64_t postponed_tx_count = 0;
   // pop pending state (reset to head block state)
   for( const signed_transaction& tx : _pending_tx )
   {
      // Only include transactions that have not expired yet for currently generating block,
      // this should clear problem transactions and allow block production to continue

      if( tx.expiration < when )
         continue;

      size_t new_total_size = total_block_size + fc::raw::pack_size( tx );

      // postpone transaction if it would make block too big
      if( new_total_size >= maximum_block_size )
      {
         postponed_tx_count++;
         continue;
      }

      try
      {
         auto temp_session = _undo_db.start_undo_session();
         _apply_transaction( tx );
         temp_session.merge();

         total_block_size += fc::raw::pack_size( tx );
         pending_block.transactions.push_back( tx );
      }
      catch ( const fc::exception& e )
      {
         // Do nothing, transaction will not be re-applied
         wlog( "Transaction was not processed while generating block due to ${e}", ("e", e) );
         wlog( "The transaction was ${t}", ("t", tx) );
      }
   }
   if( postponed_tx_count > 0 )
   {
      wlog( "Postponed ${n} transactions due to block size limit", ("n", postponed_tx_count) );
   }

   _pending_tx_session.reset();

   // We have temporarily broken the invariant that
   // _pending_tx_session is the result of applying _pending_tx, as
   // _pending_tx now consists of the set of postponed transactions.
   // However, the push_block() call below will re-create the
   // _pending_tx_session.

   pending_block.previous = head_block_id();
   pending_block.timestamp = when;
   pending_block.transaction_merkle_root = pending_block.calculate_merkle_root();
   pending_block.witness = witness_owner;

   if( !(skip & skip_witness_signature) )
      pending_block.sign( block_signing_private_key );

   // TODO:  Move this to _push_block() so session is restored.
   if( !(skip & skip_block_size_check) )
   {
      FC_ASSERT( fc::raw::pack_size(pending_block) <= STEEMIT_MAX_BLOCK_SIZE );
   }

   push_block( pending_block, skip );

   return pending_block;
} FC_CAPTURE_AND_RETHROW( (witness_owner) ) }

/**
 * Removes the most recent block from the database and
 * undoes any changes it made.
 */
void database::pop_block()
{ try {
   _pending_tx_session.reset();
   auto head_id = head_block_id();

   /// save the head block so we can recover its transactions
   optional<signed_block> head_block = fetch_block_by_id( head_id );
   STEEMIT_ASSERT( head_block.valid(), pop_empty_chain, "there are no blocks to pop" );

   _fork_db.pop_block();
   _block_id_to_block.remove( head_id );
   pop_undo();

   _popped_tx.insert( _popped_tx.begin(), head_block->transactions.begin(), head_block->transactions.end() );

} FC_CAPTURE_AND_RETHROW() }

void database::clear_pending()
{ try {
   assert( (_pending_tx.size() == 0) || _pending_tx_session.valid() );
   _pending_tx.clear();
   _pending_tx_session.reset();
} FC_CAPTURE_AND_RETHROW() }

void database::push_applied_operation( const operation& op )
{
   operation_object obj;
   obj.trx_id       = _current_trx_id;
   obj.block        = _current_block_num;
   obj.trx_in_block = _current_trx_in_block;
   obj.op_in_trx    = _current_op_in_trx;
   obj.virtual_op   = _current_virtual_op++;
   obj.op           = op;
   on_applied_operation( obj );
}

string database::get_scheduled_witness( uint32_t slot_num )const
{
   const dynamic_global_property_object& dpo = get_dynamic_global_properties();
   const witness_schedule_object& wso = witness_schedule_id_type()(*this);
   uint64_t current_aslot = dpo.current_aslot + slot_num;
   return wso.current_shuffled_witnesses[ current_aslot % wso.current_shuffled_witnesses.size() ];
}

fc::time_point_sec database::get_slot_time(uint32_t slot_num)const
{
   if( slot_num == 0 )
      return fc::time_point_sec();

   auto interval = STEEMIT_BLOCK_INTERVAL;
   const dynamic_global_property_object& dpo = get_dynamic_global_properties();

   if( head_block_num() == 0 )
   {
      // n.b. first block is at genesis_time plus one block interval
      fc::time_point_sec genesis_time = dpo.time;
      return genesis_time + slot_num * interval;
   }

   int64_t head_block_abs_slot = head_block_time().sec_since_epoch() / interval;
   fc::time_point_sec head_slot_time( head_block_abs_slot * interval );

   // "slot 0" is head_slot_time
   // "slot 1" is head_slot_time,
   //   plus maint interval if head block is a maint block
   //   plus block interval if head block is not a maint block
   return head_slot_time + (slot_num * interval);
}

uint32_t database::get_slot_at_time(fc::time_point_sec when)const
{
   fc::time_point_sec first_slot_time = get_slot_time( 1 );
   if( when < first_slot_time )
      return 0;
   return (when - first_slot_time).to_seconds() / STEEMIT_BLOCK_INTERVAL + 1;
}

/**
 *  Converts STEEM into sbd and adds it to to_account while reducing the STEEM supply
 *  by STEEM and increasing the sbd supply by the specified amount.
 */
asset database::create_sbd( const account_object& to_account, asset steem ) {
try {
  if( steem.amount == 0 )
     return asset(0, SBD_SYMBOL);

  const auto& median_price = get_feed_history().current_median_history;
  if( !median_price.is_null() ) {
     auto sbd = steem * median_price;

     adjust_balance( to_account, sbd );
     adjust_supply( -steem );
     adjust_supply( sbd );

     return sbd;
  } else {
     adjust_balance( to_account, steem );
     return steem;
  }
} FC_CAPTURE_AND_RETHROW( (to_account.name)(steem) ) }

/**
 * @param to_account - the account to receive the new vesting shares
 * @param STEEM - STEEM to be converted to vesting shares
 */
asset database::create_vesting( const account_object& to_account, asset steem ) {
try {
   const auto& cprops = get_dynamic_global_properties();

   /**
    *  The ratio of total_vesting_shares / total_vesting_fund_steem should not
    *  change as the result of the user adding funds
    *
    *  V / C  = (V+Vn) / (C+Cn)
    *
    *  Simplifies to Vn = (V * Cn ) / C
    *
    *  If Cn equals o.amount, then we must solve for Vn to know how many new vesting shares
    *  the user should receive.
    *
    *  128 bit math is requred due to multiplying of 64 bit numbers. This is done in asset and price.
    */
   asset new_vesting = steem * cprops.get_vesting_share_price();

   modify( to_account, [&]( account_object& to ) {
      to.vesting_shares += new_vesting;
   });

   modify( cprops, [&]( dynamic_global_property_object& props ) {
       props.total_vesting_fund_steem += steem;
       props.total_vesting_shares += new_vesting;
   });

   adjust_witness_votes( to_account, new_vesting.amount );

   return new_vesting;
} FC_CAPTURE_AND_RETHROW( (to_account.name)(steem) ) }


fc::sha256 database::get_pow_target()const {
   const auto& dgp = get_dynamic_global_properties();
   fc::sha256 target;
   target._hash[0] = -1;
   target._hash[1] = -1;
   target._hash[2] = -1;
   target._hash[3] = -1;
   target = target >> ((dgp.num_pow_witnesses/4)+4);
   return target;
}

/**
 *
 *  See @ref witness_object::virtual_last_update
 */
void database::update_witness_schedule()
{
   const auto& props = get_dynamic_global_properties();
   const witness_schedule_object& wso = witness_schedule_id_type()(*this);
   if( (head_block_num() % STEEMIT_MAX_MINERS) == 0 ) //wso.next_shuffle_block_num )
   {
      vector<string> active_witnesses;
      active_witnesses.reserve( STEEMIT_MAX_MINERS );

      fc::uint128 new_virtual_time;

      /// only use vote based scheduling after the first 1M STEEM is created or if there is no POW queued
      if( props.num_pow_witnesses == 0 || head_block_num() > STEEMIT_START_MINER_VOTING_BLOCK )
      {
         const auto& widx = get_index_type<witness_index>().indices().get<by_vote_name>();

         for( auto itr = widx.begin(); itr != widx.end(); ++itr ) {
            if( itr->pow_worker ) continue;
            if( active_witnesses.size() == STEEMIT_MAX_MINERS )
            {
               new_virtual_time = itr->virtual_scheduled_time;
               active_witnesses.push_back(itr->owner);
               break;
            }
            active_witnesses.push_back(itr->owner);
         }

         int count = 0;
         for( auto itr = widx.begin(); itr != widx.end(); ++itr ) {
            modify( *itr, [&]( witness_object& witness ){
              witness.virtual_position        = fc::uint128();
              witness.virtual_scheduled_time  = new_virtual_time + (fc::uint128(STEEMIT_MAX_SHARE_SUPPLY)*1000) / (witness.votes.value+1);
            });
            ++count;
            if( count == active_witnesses.size() )
               break;
         }
      }

      /// Add the next POW witness to the active set if there is one...
      const auto& pow_idx = get_index_type<witness_index>().indices().get<by_pow>();

      auto itr = pow_idx.upper_bound(0);
      /// if there is more than 1 POW witness, then pop the first one from the queue...
      if( props.num_pow_witnesses > STEEMIT_MAX_MINERS ) {
         if( itr != pow_idx.end() ) {
         //   elog( "unscheduling miner ${m} at end of round", ("m",itr->owner) );
            modify( *itr, [&](witness_object& wit ){
               wit.pow_worker = 0;
            });
            modify( get_dynamic_global_properties(), [&]( dynamic_global_property_object& obj ){
                obj.num_pow_witnesses--;
            });
         }
      }

      /// add all of the pow witnesses to the round until voting takes over, then only add one per round
      itr = pow_idx.upper_bound(0);
      while( itr != pow_idx.end() ) {
       //  ilog( "scheduling miner ${m}", ("m",itr->owner) );
         active_witnesses.push_back( itr->owner );

         /// after we hit 1M STEEM only include one miner per round
         if( head_block_num() > STEEMIT_START_MINER_VOTING_BLOCK ||
             active_witnesses.size() >= STEEMIT_MAX_MINERS )
            break;
         ++itr;
      }
      //wdump((active_witnesses));

      modify( wso, [&]( witness_schedule_object& _wso )
      {
         _wso.current_shuffled_witnesses.clear();
         _wso.current_shuffled_witnesses.reserve( active_witnesses.size() );

         for( const string& w : active_witnesses )
            _wso.current_shuffled_witnesses.push_back( w );

         auto now_hi = uint64_t(head_block_time().sec_since_epoch()) << 32;
         for( uint32_t i = 0; i < _wso.current_shuffled_witnesses.size(); ++i )
         {
            /// High performance random generator
            /// http://xorshift.di.unimi.it/
            uint64_t k = now_hi + uint64_t(i)*2685821657736338717ULL;
            k ^= (k >> 12);
            k ^= (k << 25);
            k ^= (k >> 27);
            k *= 2685821657736338717ULL;

            uint32_t jmax = _wso.current_shuffled_witnesses.size() - i;
            uint32_t j = i + k%jmax;
            std::swap( _wso.current_shuffled_witnesses[i],
                       _wso.current_shuffled_witnesses[j] );
         }

         if( props.num_pow_witnesses == 0 || head_block_num() > STEEMIT_START_MINER_VOTING_BLOCK )
            _wso.current_virtual_time = new_virtual_time;

         _wso.next_shuffle_block_num = head_block_num() + _wso.current_shuffled_witnesses.size();
      });

      /// fetch all witness objects
      vector<const witness_object*> active; active.reserve( wso.current_shuffled_witnesses.size() );
      for( const auto& wname : wso.current_shuffled_witnesses ) { active.push_back(&get_witness(wname)); }

      /// sort them by account_creation_fee
      std::sort( active.begin(), active.end(), [&]( const witness_object* a, const witness_object* b ){
                 return a->props.account_creation_fee.amount < b->props.account_creation_fee.amount;
                 });

      modify( wso, [&]( witness_schedule_object& _wso ) {
        _wso.median_props.account_creation_fee = active[active.size()/2]->props.account_creation_fee;
      });


      /// sort them by maximum_block_size
      std::sort( active.begin(), active.end(), [&]( const witness_object* a, const witness_object* b ){
                 return a->props.maximum_block_size < b->props.maximum_block_size;
                 });

      modify( get_dynamic_global_properties(), [&]( dynamic_global_property_object& p ){
            p.maximum_block_size = active[active.size()/2]->props.maximum_block_size;
      });


      /// sort them by sbd_interest_rate
      std::sort( active.begin(), active.end(), [&]( const witness_object* a, const witness_object* b ){
                 return a->props.sbd_interest_rate < b->props.sbd_interest_rate;
                 });

      modify( get_dynamic_global_properties(), [&]( dynamic_global_property_object& p ){
            p.sbd_interest_rate = active[active.size()/2]->props.sbd_interest_rate;
      });
   }
}

void database::adjust_witness_votes( const account_object& a, share_type delta, int depth ) {
  if( a.proxy.size() ) {
     const auto& proxy = get_account( a.proxy );

     modify( proxy, [&]( account_object& a ) {
        a.proxied_vsf_votes += delta;
     });

     /// nested proxies are not supported, vote will not propagate
     if( depth > STEEMIT_MAX_PROXY_RECURSION_DEPTH )
        return;

     adjust_witness_votes( proxy, delta, depth + 1 );
  } else {
     const witness_schedule_object& wso = witness_schedule_id_type()(*this);

     const auto& vidx = get_index_type<witness_vote_index>().indices().get<by_account_witness>();
     auto itr = vidx.lower_bound( boost::make_tuple( a.get_id(), witness_id_type() ) );
     while( itr != vidx.end() && itr->account == a.get_id() ) {
        modify( itr->witness(*this), [&]( witness_object& w ){
          w.virtual_position += w.votes.value * (wso.current_virtual_time - w.virtual_last_update);
          w.virtual_last_update = wso.current_virtual_time;
          w.votes += delta;
          w.virtual_scheduled_time = w.virtual_last_update + (1000*STEEMIT_MAX_SHARE_SUPPLY - w.virtual_position)/(w.votes.value+1);
        });
        ++itr;
     }
  }
}

void database::clear_witness_votes( const account_object& a ) {
  const auto& vidx = get_index_type<witness_vote_index>().indices().get<by_account_witness>();
  auto itr = vidx.lower_bound( boost::make_tuple( a.get_id(), witness_id_type() ) );
  while( itr != vidx.end() && itr->account == a.get_id() ) {
    const auto& current = *itr;
    ++itr;
    remove(current);
  }
}

/**
 * This method recursively tallies children_rshares2 for this post plus all of its parents,
 * TODO: this method can be skipped for validation-only nodes
 */
void database::adjust_rshares2( const comment_object& c, fc::uint128_t old_rshares2, fc::uint128_t new_rshares2 ) {

   modify( c, [&](comment_object& comment ){
      comment.children_rshares2 -= old_rshares2;
      comment.children_rshares2 += new_rshares2;
   });
   if( c.depth ) {
      adjust_rshares2( get_comment( c.parent_author, c.parent_permlink ), old_rshares2, new_rshares2 );
   }
}

void database::process_vesting_withdrawals() {
   const auto& widx = get_index_type<account_index>().indices().get<by_next_vesting_withdrawal>();
   auto current = widx.begin();

   const auto& cprops = get_dynamic_global_properties();

   while( current != widx.end() && current->next_vesting_withdrawal <= head_block_time() ) {
      const auto& cur = *current; ++current;

      /**
      *  Let T = total tokens in vesting fund
      *  Let V = total vesting shares
      *  Let v = total vesting shares being cashed out
      *
      *  The user may withdraw  vT / V tokens
      */
      share_type withdrawn_vesting;
      if ( cur.to_withdraw - cur.withdrawn < cur.vesting_withdraw_rate.amount )
         withdrawn_vesting = std::min( cur.vesting_shares.amount, cur.to_withdraw % cur.vesting_withdraw_rate.amount ).value;
      else
         withdrawn_vesting = std::min( cur.vesting_shares.amount, cur.vesting_withdraw_rate.amount ).value;

      asset converted_steem = asset( withdrawn_vesting, VESTS_SYMBOL ) * cprops.get_vesting_share_price();

      /// TODO: perhaps we should generate a virtual operation at this point in time
      modify( cur, [&]( account_object& a )
      {
         a.vesting_shares.amount -= withdrawn_vesting;
         a.balance += converted_steem;
         a.withdrawn += withdrawn_vesting;

         if ( a.withdrawn >= a.to_withdraw || a.vesting_shares.amount == 0 )
         {
            a.vesting_withdraw_rate.amount = 0;
            a.next_vesting_withdrawal = fc::time_point_sec::maximum();
         }
         else
         {
            a.next_vesting_withdrawal += fc::seconds( STEEMIT_VESTING_WITHDRAW_INTERVAL_SECONDS );
         }
      });

     push_applied_operation( fill_vesting_withdraw_operation( cur.name, asset( withdrawn_vesting, VESTS_SYMBOL ), converted_steem ) );

     modify( cprops, [&]( dynamic_global_property_object& o ){
        o.total_vesting_fund_steem -= converted_steem;
        o.total_vesting_shares.amount -= withdrawn_vesting;
     });

     if( withdrawn_vesting > 0 )
        adjust_witness_votes( cur, -withdrawn_vesting );
   }
}

void database::adjust_total_payout( const comment_object& cur, const asset& sbd_created )
{
   modify( cur, [&]( comment_object& c ) {
      if( c.total_payout_value.symbol == sbd_created.symbol )
         c.total_payout_value += sbd_created;
   });
   /// TODO: potentially modify author's total payout numbers as well
}

/**
 *  @recursively pays out parent posts
 */
void database::cashout_comment_helper( const comment_object& cur, const comment_object& origin, asset vesting_steem_reward, asset sbd_reward ) {
   const auto& author = get_account( cur.author );
   if( cur.parent_author.size() ) {
      auto parent_vesting_steem_reward = vesting_steem_reward;
      auto parent_sbd_reward = sbd_reward;
      parent_vesting_steem_reward.amount /= 2;
      parent_sbd_reward.amount /= 2;

      vesting_steem_reward -= parent_vesting_steem_reward;
      sbd_reward -= parent_sbd_reward;

      auto vest_created = create_vesting( author, vesting_steem_reward );
      auto sbd_created  = create_sbd( author, sbd_reward );
      adjust_total_payout( cur, sbd_created + to_sbd( vesting_steem_reward ) );

      /// push virtual operation for this reward payout
      push_applied_operation( comment_reward_operation( cur.author, cur.permlink, origin.author, origin.permlink, sbd_created, vest_created ) );

      /// only recurse if the SBD created is more than $0.02, this should stop recursion quickly for
      /// small payouts.
      if( sbd_created > asset( 20, SBD_SYMBOL ) )
      {
         const auto& parent = get_comment( cur.parent_author, cur.parent_permlink );
         sbd_created.amount *= 2; /// 50/50 VESTING SBD means total value is 2x

         cashout_comment_helper( parent, origin, parent_vesting_steem_reward, parent_sbd_reward );
      } else { /// parent gets the full change, recursion stops

         const auto& parent_author = get_account(cur.parent_author);
         vest_created = create_vesting( parent_author, vesting_steem_reward );
         sbd_created  = create_sbd( parent_author, sbd_reward );

         /// THE FOLLOWING IS NOT REQUIRED FOR VALIDATION
         push_applied_operation( comment_reward_operation( cur.parent_author, cur.parent_permlink, origin.author, origin.permlink, sbd_created, vest_created ) );
         adjust_total_payout( get_comment( cur.parent_author, cur.parent_permlink ), sbd_created + to_sbd( vesting_steem_reward ) );
      }
   } else { /// no parent, everything goes to the post
      auto vest_created = create_vesting( author, vesting_steem_reward );
      auto sbd_created  = create_sbd( author, sbd_reward );

      /// THE FOLLOWING IS NOT REQUIRED FOR VALIDATION
      /// push virtual operation for this reward payout
      push_applied_operation( comment_reward_operation( cur.author, cur.permlink, origin.author, origin.permlink, sbd_created, vest_created ) );
      adjust_total_payout( cur, sbd_created + to_sbd( vesting_steem_reward ) );
   }
}

/**
 *  This method will iterate through all comment_vote_objects and give them
 *  (max_rewards * weight) / c.total_vote_weight.
 *
 *  @returns unclaimed rewards.
 */
share_type database::pay_curators( const comment_object& c, share_type max_rewards )
{
   u256 total_weight( c.total_vote_weight );
   share_type unclaimed_rewards = max_rewards;

   const auto& cvidx = get_index_type<comment_vote_index>().indices().get<by_comment_weight_voter>();
   auto itr = cvidx.lower_bound( boost::make_tuple( c.id, uint64_t(-1), account_id_type() ) );
   auto end = cvidx.lower_bound( boost::make_tuple( c.id, uint64_t(0), account_id_type() ) );
   while( itr != end ) {
      u256 weight( itr->weight );
      auto claim = static_cast<uint64_t>((max_rewards.value * weight) / total_weight);
      unclaimed_rewards -= claim;
      auto reward = create_vesting( itr->voter(*this), asset( claim, STEEM_SYMBOL ) );
      push_applied_operation( curate_reward_operation( itr->voter(*this).name, reward, c.author, c.permlink ) );
      ++itr;
   }
   if( max_rewards.value - unclaimed_rewards.value )
      modify( get_dynamic_global_properties(), [&]( dynamic_global_property_object& p )
      {
         p.total_reward_fund_steem += unclaimed_rewards;
      });

   return unclaimed_rewards;
}

void database::process_comment_cashout() {
   /// don't allow any content to get paid out until the website is ready to launch
   /// and people have had a week to start posting.  The first cashout will be the biggest because it
   /// will represent 2+ months of rewards.
   if( head_block_time() < STEEMIT_FIRST_CASHOUT_TIME )
      return;

   const auto& median_price = get_feed_history().current_median_history;

   const auto& cidx = get_index_type<comment_index>().indices().get<by_cashout_time>();
   auto current = cidx.begin();
   //auto end = cidx.lower_bound( head_block_time() );
   while( current != cidx.end() && current->cashout_time <= head_block_time() ) {
      const auto& cur = *current; ++current;
      asset sbd_created(0,SBD_SYMBOL);
      asset vest_created(0,VESTS_SYMBOL);

      const auto& cat = get_category( cur.category );

      if( cur.net_rshares > 0 ) {
         auto reward_tokens = claim_rshare_reward( cur.net_rshares );
         auto curator_rewards = reward_tokens / 2;
         reward_tokens -= curator_rewards;

         if( reward_tokens > 0 ) {
            auto to_sbd     = reward_tokens / 2;
            auto to_vesting = reward_tokens - to_sbd;

            modify( cat, [&]( category_object& c ) {
               c.total_payouts += asset(reward_tokens,STEEM_SYMBOL) * median_price;
            });

            pay_curators( cur, curator_rewards );
            cashout_comment_helper( cur, cur, asset( to_vesting, STEEM_SYMBOL ), asset( to_sbd, STEEM_SYMBOL ) );
         }
         fc::uint128_t old_rshares2(cur.net_rshares.value);
         old_rshares2 *= old_rshares2;

         adjust_rshares2( cur, old_rshares2, 0 );
      }

      modify( cat, [&]( category_object& c ) {
         c.abs_rshares -= cur.abs_rshares;
         c.last_update  = head_block_time();
      });


      modify( cur, [&]( comment_object& c ) {
         /**
          * A payout is only made for positive rshares, negative rshares hang around
          * for the next time this post might get an upvote.
          */
         if( c.net_rshares > 0 )
             c.net_rshares = 0;
         c.abs_rshares  = 0;
         c.cashout_time = fc::time_point_sec::maximum();
      });

      const auto& vote_idx = get_index_type<comment_vote_index>().indices().get<by_comment_voter>();
      auto vote_itr = vote_idx.lower_bound( comment_id_type(cur.id) );
      while( vote_itr != vote_idx.end() && vote_itr->comment == cur.id ) {
         const auto& cur_vote = *vote_itr;
         ++vote_itr;
         remove(cur_vote);
      }
   }
}

/**
 *  Overall the network has an inflation rate of 102% of virtual steem per year
 *  90% of inflation is directed to vesting shares
 *  10% of inflation is directed to subjective proof of work voting
 *  1% of inflation is directed to liquidity providers
 *  1% of inflation is directed to block producers
 *
 *  This method pays out vesting and reward shares every block, and liquidity shares once per day.
 *  This method does not pay out witnesses.
 */
void database::process_funds() {
   const auto& props = get_dynamic_global_properties();

   auto content_reward = get_content_reward();
   auto curate_reward = get_curation_reward();
   auto witness_pay = get_producer_reward();
   auto vesting_reward = content_reward + curate_reward + witness_pay;

   if( props.head_block_number < STEEMIT_START_VESTING_BLOCK )
      vesting_reward.amount = 0;
   else
      vesting_reward.amount.value *= 9;

   modify( props, [&]( dynamic_global_property_object& p ) {
       p.total_vesting_fund_steem += vesting_reward;
       p.total_reward_fund_steem  += content_reward + curate_reward;
       p.current_supply += content_reward + curate_reward + witness_pay + vesting_reward;
       p.virtual_supply += content_reward + curate_reward + witness_pay + vesting_reward;
   });
}

asset database::get_liquidity_reward()const  {
   const auto& props = get_dynamic_global_properties();
   asset percent( (STEEMIT_LIQUIDITY_APR * props.virtual_supply.amount.value * STEEMIT_LIQUIDITY_REWARD_BLOCKS) / (100*STEEMIT_BLOCKS_PER_YEAR), STEEM_SYMBOL);
   return std::max( percent, STEEMIT_MIN_LIQUIDITY_REWARD );
}

asset database::get_content_reward()const  {
   const auto& props = get_dynamic_global_properties();
   asset percent( (STEEMIT_CONTENT_APR * props.virtual_supply.amount.value) / (100*STEEMIT_BLOCKS_PER_YEAR), STEEM_SYMBOL);
   return std::max( percent, STEEMIT_MIN_CONTENT_REWARD );
}

asset database::get_curation_reward()const {
   const auto& props = get_dynamic_global_properties();
   asset percent( (STEEMIT_CURATE_APR * props.virtual_supply.amount.value) / (100*STEEMIT_BLOCKS_PER_YEAR), STEEM_SYMBOL);
   return std::max( percent, STEEMIT_MIN_CURATE_REWARD );
}

asset database::get_producer_reward() {
   const auto& props = get_dynamic_global_properties();
   asset percent( (STEEMIT_PRODUCER_APR * props.virtual_supply.amount.value) / (100*STEEMIT_BLOCKS_PER_YEAR), STEEM_SYMBOL);
   auto pay = std::max( percent, STEEMIT_MIN_PRODUCER_REWARD );
   const auto& witness_account = get_account( props.current_witness );

   /// pay witness in vesting shares
   if( props.head_block_number >= STEEMIT_START_MINER_VOTING_BLOCK || (witness_account.vesting_shares.amount.value == 0) )
      create_vesting( witness_account, pay );
   else
      modify( get_account( witness_account.name), [&]( account_object& a )
      {
         a.balance += pay;
      });

   return pay;
}

asset database::get_pow_reward()const {
   const auto& props = get_dynamic_global_properties();

#if !IS_TEST_NET
   /// 0 block rewards until at least STEEMIT_MAX_MINERS have produced a POW
   if( props.num_pow_witnesses < STEEMIT_MAX_MINERS && props.head_block_number < STEEMIT_START_VESTING_BLOCK )
      return asset( 0, STEEM_SYMBOL );
#endif

   asset percent( (STEEMIT_POW_APR * props.virtual_supply.amount.value) / (100*STEEMIT_BLOCKS_PER_YEAR), STEEM_SYMBOL);
   return std::max( percent, STEEMIT_MIN_POW_REWARD );
}


void database::pay_liquidity_reward() {
   if( (head_block_num() % STEEMIT_LIQUIDITY_REWARD_BLOCKS) == 0 ) {
      const auto& ridx = get_index_type<liquidity_reward_index>().indices().get<by_volume_weight>();
      auto itr = ridx.begin();
      if( itr != ridx.end() && itr->volume_weight() > 0 ) {
         auto reward = get_liquidity_reward();
         adjust_supply( reward, true );
         adjust_balance( itr->owner(*this), reward );
         modify( *itr, [&]( liquidity_reward_balance_object& obj ){
            obj.steem_volume = 0;
            obj.sbd_volume   = 0;
            obj.last_update  = head_block_time();
         });
         push_applied_operation( liquidity_reward_operation( itr->owner( *this ).name, reward ) );
      }
   }
}

/**
 *  Iterates over all conversion requests with a conversion date before
 *  the head block time and then converts them to/from steem/sbd at the
 *  current median price feed history price times the premium
 */
void database::process_conversions() {
   auto now = head_block_time();
   const auto& request_by_date = get_index_type<convert_index>().indices().get<by_conversion_date>();
   auto itr = request_by_date.begin();

   const auto& fhistory = get_feed_history();
   if( fhistory.current_median_history.is_null() )
      return;

   asset net_sbd( 0, SBD_SYMBOL );
   asset net_steem( 0, STEEM_SYMBOL );

   while( itr != request_by_date.end() && itr->conversion_date <= now ) {
      const auto& user = get_account( itr->owner );
      auto amount_to_issue = itr->amount * fhistory.current_median_history;

      adjust_balance( user, amount_to_issue );

      net_sbd   += itr->amount;
      net_steem += amount_to_issue;

      push_applied_operation( fill_convert_request_operation ( user.name, itr->requestid, itr->amount, amount_to_issue ) );

      remove( *itr );
      itr = request_by_date.begin();
   }

   const auto& props = get_dynamic_global_properties();
   modify( props, [&]( dynamic_global_property_object& p ){
       p.current_supply += net_steem;
       p.current_sbd_supply -= net_sbd;
       p.virtual_supply += net_steem;
       p.virtual_supply -= net_sbd * get_feed_history().current_median_history;
   });
}

asset database::to_sbd( const asset& steem )const {
   FC_ASSERT( steem.symbol == STEEM_SYMBOL );
   const auto& feed_history = get_feed_history();
   if( feed_history.current_median_history.is_null() )
      return asset( 0, SBD_SYMBOL );

   return steem * feed_history.current_median_history;
}

asset database::to_steem( const asset& sbd )const {
   FC_ASSERT( sbd.symbol == SBD_SYMBOL );
   const auto& feed_history = get_feed_history();
   if( feed_history.current_median_history.is_null() )
      return asset( 0, STEEM_SYMBOL );

   return sbd * feed_history.current_median_history;
}

/**
 *  This method reduces the rshare^2 supply and returns the number of tokens are
 *  redeemed.
 */
share_type database::claim_rshare_reward( share_type rshares ) {
   FC_ASSERT( rshares > 0 );

   const auto& props = get_dynamic_global_properties();

   fc::uint128 rs(rshares.value);
   fc::uint128 rf(props.total_reward_fund_steem.amount.value);

   auto rs2 = rs*rs;

   auto payout = (rf * rs2 / props.total_reward_shares2).to_uint64();

   asset sbd_payout_value = to_sbd( asset(payout, STEEM_SYMBOL) );

   if( sbd_payout_value < STEEMIT_MIN_PAYOUT_SBD )
      payout = 0;

   modify( props, [&]( dynamic_global_property_object& p ){
     p.total_reward_shares2 -= rs2;
     p.total_reward_fund_steem.amount -= payout;
   });

   return payout;
}

const dynamic_global_property_object&database::get_dynamic_global_properties() const
{
   return get( dynamic_global_property_id_type() );
}

const node_property_object& database::get_node_properties() const
{
   return _node_property_object;
}

time_point_sec database::head_block_time()const
{
   return get( dynamic_global_property_id_type() ).time;
}

uint32_t database::head_block_num()const
{
   return get( dynamic_global_property_id_type() ).head_block_number;
}

block_id_type database::head_block_id()const
{
   return get( dynamic_global_property_id_type() ).head_block_id;
}

node_property_object& database::node_properties()
{
   return _node_property_object;
}

uint32_t database::last_non_undoable_block_num() const
{
   return head_block_num() - _undo_db.size();
}

void database::initialize_evaluators()
{
    _operation_evaluators.resize(255);

    register_evaluator<vote_evaluator>();
    register_evaluator<comment_evaluator>();
    register_evaluator<transfer_evaluator>();
    register_evaluator<transfer_to_vesting_evaluator>();
    register_evaluator<withdraw_vesting_evaluator>();
    register_evaluator<account_create_evaluator>();
    register_evaluator<account_update_evaluator>();
    register_evaluator<witness_update_evaluator>();
    register_evaluator<account_witness_vote_evaluator>();
    register_evaluator<account_witness_proxy_evaluator>();
    register_evaluator<custom_evaluator>();
    register_evaluator<pow_evaluator>();
    register_evaluator<report_over_production_evaluator>();

    register_evaluator<feed_publish_evaluator>();
    register_evaluator<convert_evaluator>();
    register_evaluator<limit_order_create_evaluator>();
    register_evaluator<limit_order_cancel_evaluator>();
}

void database::initialize_indexes()
{
   reset_indexes();
   _undo_db.set_max_size( STEEMIT_MIN_UNDO_HISTORY );

   //Protocol object indexes
   auto acnt_index = add_index< primary_index<account_index> >();
   acnt_index->add_secondary_index<account_member_index>();

   add_index< primary_index<witness_index> >();
   add_index< primary_index<witness_vote_index> >();
   add_index< primary_index<category_index> >();
   add_index< primary_index<comment_index> >();
   add_index< primary_index<comment_vote_index> >();
   add_index< primary_index<convert_index> >();
   add_index< primary_index<liquidity_reward_index> >();
   add_index< primary_index<limit_order_index> >();

   //Implementation object indexes
   add_index< primary_index<transaction_index                             > >();
   add_index< primary_index<simple_index<dynamic_global_property_object  >> >();
   add_index< primary_index<simple_index<feed_history_object  >> >();
   add_index< primary_index<flat_index<  block_summary_object            >> >();
   add_index< primary_index<simple_index<witness_schedule_object        > > >();
}

void database::init_genesis( uint64_t init_supply )
{ try {
   _undo_db.disable();
   struct auth_inhibitor {
      auth_inhibitor(database& db) : db(db), old_flags(db.node_properties().skip_flags)
      { db.node_properties().skip_flags |= skip_authority_check; }
      ~auth_inhibitor()
      { db.node_properties().skip_flags = old_flags; }
   private:
      database& db;
      uint32_t old_flags;
   } inhibitor(*this);

   transaction_evaluation_state genesis_eval_state(this);

   flat_index<block_summary_object>& bsi = get_mutable_index_type< flat_index<block_summary_object> >();
   bsi.resize(0xffff+1);

   // Create blockchain accounts
   public_key_type      init_public_key(STEEMIT_INIT_PUBLIC_KEY);

   create<account_object>([this](account_object& a) {
       a.name = STEEMIT_MINER_ACCOUNT;
       a.owner.weight_threshold = 1;
       a.active.weight_threshold = 1;
   });
   create<account_object>([this](account_object& a) {
       a.name = STEEMIT_NULL_ACCOUNT;
       a.owner.weight_threshold = 1;
       a.active.weight_threshold = 1;
   });
   create<account_object>([this](account_object& a) {
       a.name = STEEMIT_TEMP_ACCOUNT;
       a.owner.weight_threshold = 0;
       a.active.weight_threshold = 0;
   });

   for( int i = 0; i < STEEMIT_NUM_INIT_MINERS; ++i ) {
      create<account_object>([&](account_object& a) {
         a.name = STEEMIT_INIT_MINER_NAME + ( i ? fc::to_string( i ) : std::string() );
         a.owner.weight_threshold = 1;
         a.owner.add_authority( init_public_key, 1 );
         a.active  = a.owner;
         a.posting = a.active;
         a.memo_key = init_public_key;
         a.balance  = asset( i ? 0 : init_supply, STEEM_SYMBOL );
      });

      create<witness_object>([&](witness_object& w ) {
         w.owner        = STEEMIT_INIT_MINER_NAME + ( i ? fc::to_string(i) : std::string() );
         w.signing_key  = init_public_key;
      });
   }

   create<dynamic_global_property_object>([&](dynamic_global_property_object& p) {
      p.current_witness = STEEMIT_INIT_MINER_NAME;
      p.time = STEEMIT_GENESIS_TIME;
      p.recent_slots_filled = fc::uint128::max_value();
      p.current_supply = asset( init_supply, STEEM_SYMBOL );
      p.virtual_supply = p.current_supply;
      p.maximum_block_size = STEEMIT_MAX_BLOCK_SIZE;
   });

   // Nothing to do
   create<feed_history_object>([&](feed_history_object& o) {});
   create<block_summary_object>([&](block_summary_object&) {});

   // Create witness scheduler
   create<witness_schedule_object>([&]( witness_schedule_object& wso )
   {
      wso.current_shuffled_witnesses.push_back(STEEMIT_INIT_MINER_NAME);
   });

   _undo_db.enable();
} FC_CAPTURE_AND_RETHROW() }


void database::validate_transaction( const signed_transaction& trx )
{
   auto session = _undo_db.start_undo_session();
   _apply_transaction( trx );
}

void database::notify_changed_objects()
{ try {
   if( _undo_db.enabled() )
   {
      const auto& head_undo = _undo_db.head();
      vector<object_id_type> changed_ids;  changed_ids.reserve(head_undo.old_values.size());
      for( const auto& item : head_undo.old_values ) changed_ids.push_back(item.first);
      for( const auto& item : head_undo.new_ids ) changed_ids.push_back(item);
      vector<const object*> removed;
      removed.reserve( head_undo.removed.size() );
      for( const auto& item : head_undo.removed )
      {
         changed_ids.push_back( item.first );
         removed.emplace_back( item.second.get() );
      }
      changed_objects(changed_ids);
   }
} FC_CAPTURE_AND_RETHROW() }

//////////////////// private methods ////////////////////

void database::apply_block( const signed_block& next_block, uint32_t skip )
{
   auto block_num = next_block.block_num();
   if( _checkpoints.size() && _checkpoints.rbegin()->second != block_id_type() )
   {
      auto itr = _checkpoints.find( block_num );
      if( itr != _checkpoints.end() )
         FC_ASSERT( next_block.id() == itr->second, "Block did not match checkpoint", ("checkpoint",*itr)("block_id",next_block.id()) );

      if( _checkpoints.rbegin()->first >= block_num )
         skip = ~0;// WE CAN SKIP ALMOST EVERYTHING
   }

   detail::with_skip_flags( *this, skip, [&]()
   {
      _apply_block( next_block );
   } );

   /// check invariants
<<<<<<< HEAD
   //validate();
=======
   if( !( skip & skip_validate_invariants ) )
      validate_invariants();
>>>>>>> 77ed4c88
   return;
}

void database::_apply_block( const signed_block& next_block )
{ try {
   uint32_t next_block_num = next_block.block_num();
   uint32_t skip = get_node_properties().skip_flags;

   FC_ASSERT( (skip & skip_merkle_check) || next_block.transaction_merkle_root == next_block.calculate_merkle_root(), "", ("next_block.transaction_merkle_root",next_block.transaction_merkle_root)("calc",next_block.calculate_merkle_root())("next_block",next_block)("id",next_block.id()) );

   const witness_object& signing_witness = validate_block_header(skip, next_block);

   _current_block_num    = next_block_num;
   _current_trx_in_block = 0;

   /// modify current witness so transaction evaluators can know who included the transaction,
   /// this is mostly for POW operations which must pay the current_witness
   modify( get_dynamic_global_properties(), [&]( dynamic_global_property_object& dgp ){
      dgp.current_witness = next_block.witness;
   });

   for( const auto& trx : next_block.transactions )
   {
      _current_trx_id = trx.id();
      /* We do not need to push the undo state for each transaction
       * because they either all apply and are valid or the
       * entire block fails to apply.  We only need an "undo" state
       * for transactions when validating broadcast transactions or
       * when building a block.
       */
      apply_transaction( trx, skip );
      ++_current_trx_in_block;
   }

   update_global_dynamic_data(next_block);
   update_signing_witness(signing_witness, next_block);

   update_last_irreversible_block();

   create_block_summary(next_block);
   clear_expired_transactions();
   clear_expired_orders();
   update_witness_schedule();

   update_median_feed();

   process_funds();
   process_conversions();
   process_comment_cashout();
   process_vesting_withdrawals();
   pay_liquidity_reward();

   // notify observers that the block has been applied
   applied_block( next_block ); //emit

   notify_changed_objects();
} //FC_CAPTURE_AND_RETHROW( (next_block.block_num()) )  }
FC_LOG_AND_RETHROW() }
const feed_history_object& database::get_feed_history()const {
   return feed_history_id_type()(*this);
}
const witness_schedule_object& database::get_witness_schedule_object()const {
   return witness_schedule_id_type()(*this);
}

void database::update_median_feed() {
try {
   if( (head_block_num() % STEEMIT_FEED_INTERVAL_BLOCKS) != 0 )
      return;

   auto now = head_block_time();
   const witness_schedule_object& wso = get_witness_schedule_object();
   vector<price> feeds; feeds.reserve( wso.current_shuffled_witnesses.size() );
   for( const auto& w : wso.current_shuffled_witnesses ) {
      const auto& wit = get_witness(w);
      if( wit.last_sbd_exchange_update < now + STEEMIT_MAX_FEED_AGE &&
          !wit.sbd_exchange_rate.is_null() )
      {
         feeds.push_back( wit.sbd_exchange_rate );
      }
   }

   if( feeds.size() >= STEEMIT_MIN_FEEDS ) {
      std::sort( feeds.begin(), feeds.end() );
      auto median_feed = feeds[feeds.size()/2];

      modify( get_feed_history(), [&]( feed_history_object& fho ){
           fho.price_history.push_back( median_feed );
           if( fho.price_history.size() > STEEMIT_FEED_HISTORY_WINDOW )
               fho.price_history.pop_front();

           if( fho.price_history.size() ) {
              std::deque<price> copy = fho.price_history;
              std::sort( copy.begin(), copy.end() ); /// todo: use nth_item
              fho.current_median_history = copy[copy.size()/2];
           }
      });
   }
} FC_CAPTURE_AND_RETHROW() }

void database::apply_transaction(const signed_transaction& trx, uint32_t skip)
{
   detail::with_skip_flags( *this, skip, [&]() { _apply_transaction(trx); });
}

void database::_apply_transaction(const signed_transaction& trx)
{ try {
   uint32_t skip = get_node_properties().skip_flags;

   if( !(skip&skip_validate) )   /* issue #505 explains why this skip_flag is disabled */
      trx.validate();

   auto& trx_idx = get_mutable_index_type<transaction_index>();
   const chain_id_type& chain_id = STEEMIT_CHAIN_ID;
   auto trx_id = trx.id();
   // idump((trx_id)(skip&skip_transaction_dupe_check));
   FC_ASSERT( (skip & skip_transaction_dupe_check) ||
              trx_idx.indices().get<by_trx_id>().find(trx_id) == trx_idx.indices().get<by_trx_id>().end() );
   transaction_evaluation_state eval_state(this);
   eval_state._trx = &trx;

   if( !(skip & (skip_transaction_signatures | skip_authority_check) ) )
   {
      auto get_active  = [&]( const string& name ) { return &get_account(name).active; };
      auto get_owner   = [&]( const string& name ) { return &get_account(name).owner;  };
      auto get_posting = [&]( const string& name ) { return &get_account(name).posting;  };

      trx.verify_authority( chain_id, get_active, get_owner, get_posting, STEEMIT_MAX_SIG_CHECK_DEPTH );

   }
   flat_set<string> required; vector<authority> other;
   trx.get_required_authorities( required, required, required, other );

   auto trx_size = fc::raw::pack_size(trx);

   for( const auto& auth : required ) {
      update_account_bandwidth( get_account(auth), trx_size );
      for( const auto& op : trx.operations ) {
         if( is_market_operation( op ) )
         {
            update_account_market_bandwidth( get_account(auth), trx_size );
            break;
         }
      }
   }



   //Skip all manner of expiration and TaPoS checking if we're on block 1; It's impossible that the transaction is
   //expired, and TaPoS makes no sense as no blocks exist.
   if( BOOST_LIKELY(head_block_num() > 0) )
   {
      if( !(skip & skip_tapos_check) )
      {
         const auto& tapos_block_summary = block_summary_id_type( trx.ref_block_num )(*this);
         //Verify TaPoS block summary has correct ID prefix, and that this block's time is not past the expiration
         FC_ASSERT( trx.ref_block_prefix == tapos_block_summary.block_id._hash[1],
                    "", ("trx.ref_block_prefix", trx.ref_block_prefix)
                    ("tapos_block_summary",tapos_block_summary.block_id._hash[1]));
      }

      fc::time_point_sec now = head_block_time();

      FC_ASSERT( trx.expiration <= now + fc::seconds(STEEMIT_MAX_TIME_UNTIL_EXPIRATION), "",
                 ("trx.expiration",trx.expiration)("now",now)("max_til_exp",STEEMIT_MAX_TIME_UNTIL_EXPIRATION));
      FC_ASSERT( now <= trx.expiration, "", ("now",now)("trx.exp",trx.expiration) );
   }

   //Insert transaction into unique transactions database.
   if( !(skip & skip_transaction_dupe_check) )
   {
      create<transaction_object>([&](transaction_object& transaction) {
         transaction.trx_id = trx_id;
         transaction.trx = trx;
      });
   }

   //Finally process the operations
   _current_op_in_trx = 0;
   for( const auto& op : trx.operations )
   {
      apply_operation(eval_state, op);
      ++_current_op_in_trx;
   }


} FC_CAPTURE_AND_RETHROW( (trx) ) }

void database::apply_operation(transaction_evaluation_state& eval_state, const operation& op)
{ try {
   int i_which = op.which();
   uint64_t u_which = uint64_t( i_which );
   if( i_which < 0 )
      assert( "Negative operation tag" && false );
   if( u_which >= _operation_evaluators.size() )
      assert( "No registered evaluator for this operation" && false );
   unique_ptr<op_evaluator>& eval = _operation_evaluators[ u_which ];
   if( !eval )
      assert( "No registered evaluator for this operation" && false );
   push_applied_operation( op );
   eval->evaluate( eval_state, op, true );
} FC_CAPTURE_AND_RETHROW(  ) }

const witness_object& database::validate_block_header( uint32_t skip, const signed_block& next_block )const
{
   FC_ASSERT( head_block_id() == next_block.previous, "", ("head_block_id",head_block_id())("next.prev",next_block.previous) );
   FC_ASSERT( head_block_time() < next_block.timestamp, "", ("head_block_time",head_block_time())("next",next_block.timestamp)("blocknum",next_block.block_num()) );
   const witness_object& witness = get_witness( next_block.witness ); //(*this);

   if( !(skip&skip_witness_signature) )
      FC_ASSERT( next_block.validate_signee( witness.signing_key ) );

   if( !(skip&skip_witness_schedule_check) )
   {
      uint32_t slot_num = get_slot_at_time( next_block.timestamp );
      FC_ASSERT( slot_num > 0 );

      string scheduled_witness = get_scheduled_witness( slot_num );

      FC_ASSERT( witness.owner == scheduled_witness, "Witness produced block at wrong time",
                 ("block witness",next_block.witness)("scheduled",scheduled_witness)("slot_num",slot_num) );
   }

   return witness;
}

void database::create_block_summary(const signed_block& next_block)
{
   block_summary_id_type sid(next_block.block_num() & 0xffff );
   modify( sid(*this), [&](block_summary_object& p) {
         p.block_id = next_block.id();
   });
}

void database::update_global_dynamic_data( const signed_block& b )
{
   auto block_size = fc::raw::pack_size(b);
   const dynamic_global_property_object& _dgp =
      dynamic_global_property_id_type(0)(*this);

   uint32_t missed_blocks = 0;
   if( head_block_time() != fc::time_point_sec() ) {
      missed_blocks = get_slot_at_time( b.timestamp );
      assert( missed_blocks != 0 );
      missed_blocks--;
      for( uint32_t i = 0; i < missed_blocks; ++i ) {
         const auto& witness_missed = get_witness( get_scheduled_witness( i+1 ) );
         if(  witness_missed.owner != b.witness ) {
            modify( witness_missed, [&]( witness_object& w ) {
              w.total_missed++;
            });
         }
      }
   }

   // dynamic global properties updating
   modify( _dgp, [&]( dynamic_global_property_object& dgp ){
      dgp.head_block_number = b.block_num();
      dgp.head_block_id = b.id();
      dgp.time = b.timestamp;
      dgp.virtual_supply = dgp.current_supply
         + ( get_feed_history().current_median_history.is_null() ? asset( 0, STEEM_SYMBOL ) : dgp.current_sbd_supply * get_feed_history().current_median_history );
      dgp.recent_slots_filled = (
           (dgp.recent_slots_filled << 1)
           + 1) << missed_blocks;
      dgp.current_aslot += missed_blocks+1;
      dgp.average_block_size =  (99 * dgp.average_block_size + block_size)/100;

      /**
       *  About once per minute the average network use is consulted and used to
       *  adjust the reserve ratio. Anything above 50% usage reduces the ratio by
       *  half which should instantly bring the network from 50% to 25% use unless
       *  the demand comes from users who have surplus capacity. In other words,
       *  a 50% reduction in reserve ratio does not result in a 50% reduction in usage,
       *  it will only impact users who where attempting to use more than 50% of their
       *  capacity.
       *
       *  When the reserve ratio is at its max (10,000) a 50% reduction will take 3 to
       *  4 days to return back to maximum.  When it is at its minimum it will return
       *  back to its prior level in just a few minutes.
       *
       *  If the network reserve ratio falls under 100 then it is probably time to
       *  increase the capacity of the network.
       */
      if( dgp.head_block_number % 20 == 0 ) {
         if( dgp.average_block_size > dgp.maximum_block_size/2 )
         {
           dgp.current_reserve_ratio /= 2; /// exponential back up
         } else { /// linear growth... not much fine grain control near full capacity
           dgp.current_reserve_ratio++;
         }
      }
      dgp.max_virtual_bandwidth = (dgp.maximum_block_size * dgp.current_reserve_ratio *
                                  STEEMIT_BANDWIDTH_PRECISION * STEEMIT_BANDWIDTH_AVERAGE_WINDOW_SECONDS) / STEEMIT_BLOCK_INTERVAL;
   });

   if( !(get_node_properties().skip_flags & skip_undo_history_check) )
   {
      STEEMIT_ASSERT( _dgp.head_block_number - _dgp.last_irreversible_block_num  < STEEMIT_MAX_UNDO_HISTORY, undo_database_exception,
                 "The database does not have enough undo history to support a blockchain with so many missed blocks. "
                 "Please add a checkpoint if you would like to continue applying blocks beyond this point.",
                 ("last_irreversible_block_num",_dgp.last_irreversible_block_num)("head", _dgp.head_block_number)
                 ("max_undo",STEEMIT_MAX_UNDO_HISTORY) );
   }

   _undo_db.set_max_size( _dgp.head_block_number - _dgp.last_irreversible_block_num + 1 );
   _fork_db.set_max_size( _dgp.head_block_number - _dgp.last_irreversible_block_num + 1 );
}

void database::update_signing_witness(const witness_object& signing_witness, const signed_block& new_block)
{
   const dynamic_global_property_object& dpo = get_dynamic_global_properties();
   uint64_t new_block_aslot = dpo.current_aslot + get_slot_at_time( new_block.timestamp );

   modify( signing_witness, [&]( witness_object& _wit )
   {
      _wit.last_aslot = new_block_aslot;
      _wit.last_confirmed_block_num = new_block.block_num();
   } );
}

void database::update_last_irreversible_block()
{
   const dynamic_global_property_object& dpo = get_dynamic_global_properties();

   /**
    * Prior to voting taking over, we must be more conservative...
    *
    */
   if( head_block_num() < STEEMIT_START_MINER_VOTING_BLOCK )
   {
      modify( dpo, [&]( dynamic_global_property_object& _dpo )
      {
         if ( head_block_num() > STEEMIT_MAX_MINERS )
            _dpo.last_irreversible_block_num = head_block_num() - STEEMIT_MAX_MINERS;
      } );
      return;
   }

   const witness_schedule_object& wso = witness_schedule_id_type()(*this);

   vector< const witness_object* > wit_objs;
   wit_objs.reserve( wso.current_shuffled_witnesses.size() );
   for( const string& wid : wso.current_shuffled_witnesses )
      wit_objs.push_back( &get_witness(wid) );

   static_assert( STEEMIT_IRREVERSIBLE_THRESHOLD > 0, "irreversible threshold must be nonzero" );

   // 1 1 1 2 2 2 2 2 2 2 -> 2     .7*10 = 7
   // 1 1 1 1 1 1 1 2 2 2 -> 1
   // 3 3 3 3 3 3 3 3 3 3 -> 3

   size_t offset = ((STEEMIT_100_PERCENT - STEEMIT_IRREVERSIBLE_THRESHOLD) * wit_objs.size() / STEEMIT_100_PERCENT);

   std::nth_element( wit_objs.begin(), wit_objs.begin() + offset, wit_objs.end(),
      []( const witness_object* a, const witness_object* b )
      {
         return a->last_confirmed_block_num < b->last_confirmed_block_num;
      } );

   uint32_t new_last_irreversible_block_num = wit_objs[offset]->last_confirmed_block_num;

   if( new_last_irreversible_block_num > dpo.last_irreversible_block_num )
   {
      modify( dpo, [&]( dynamic_global_property_object& _dpo )
      {
         _dpo.last_irreversible_block_num = new_last_irreversible_block_num;
      } );
   }
}


bool database::apply_order( const limit_order_object& new_order_object )
{
   auto order_id = new_order_object.id;

   const auto& limit_price_idx = get_index_type<limit_order_index>().indices().get<by_price>();

   auto max_price = ~new_order_object.sell_price;
   auto limit_itr = limit_price_idx.lower_bound(max_price.max());
   auto limit_end = limit_price_idx.upper_bound(max_price);

   bool finished = false;
   while( !finished && limit_itr != limit_end )
   {
      auto old_limit_itr = limit_itr;
      ++limit_itr;
      // match returns 2 when only the old order was fully filled. In this case, we keep matching; otherwise, we stop.
      finished = ( match(new_order_object, *old_limit_itr, old_limit_itr->sell_price) & 0x1 );
   }

   return find_object(order_id) == nullptr;
}

int database::match( const limit_order_object& new_order, const limit_order_object& old_order, const price& match_price )
{
   assert( new_order.sell_price.quote.symbol == old_order.sell_price.base.symbol );
   assert( new_order.sell_price.base.symbol  == old_order.sell_price.quote.symbol );
   assert( new_order.for_sale > 0 && old_order.for_sale > 0 );
   assert( match_price.quote.symbol == new_order.sell_price.base.symbol );
   assert( match_price.base.symbol == old_order.sell_price.base.symbol );

   auto new_order_for_sale = new_order.amount_for_sale();
   auto old_order_for_sale = old_order.amount_for_sale();

   asset new_order_pays, new_order_receives, old_order_pays, old_order_receives;

   if( new_order_for_sale <= old_order_for_sale * match_price )
   {
      old_order_receives = new_order_for_sale;
      new_order_receives  = new_order_for_sale * match_price;
   }
   else
   {
      //This line once read: assert( old_order_for_sale < new_order_for_sale * match_price );
      //This assert is not always true -- see trade_amount_equals_zero in operation_tests.cpp
      //Although new_order_for_sale is greater than old_order_for_sale * match_price, old_order_for_sale == new_order_for_sale * match_price
      //Removing the assert seems to be safe -- apparently no asset is created or destroyed.
      new_order_receives = old_order_for_sale;
      old_order_receives = old_order_for_sale * match_price;
   }

   old_order_pays = new_order_receives;
   new_order_pays  = old_order_receives;

   assert( new_order_pays == new_order.amount_for_sale() ||
           old_order_pays == old_order.amount_for_sale() );

   auto age = head_block_time() - old_order.created;
   if( age >= STEEMIT_MIN_LIQUIDITY_REWARD_PERIOD_SEC )
   {
      if( old_order_receives.symbol == STEEM_SYMBOL )
      {
         adjust_liquidity_reward( get_account( old_order.seller ), old_order_receives, false );
         adjust_liquidity_reward( get_account( new_order.seller ), -old_order_receives, false );
      }
      else
      {
         adjust_liquidity_reward( get_account( old_order.seller ), new_order_receives, true );
         adjust_liquidity_reward( get_account( new_order.seller ), -new_order_receives, true );
      }
   }

   int result = 0;
   result |= fill_order( new_order, new_order_pays, new_order_receives );
   result |= fill_order( old_order, old_order_pays, old_order_receives ) << 1;
   assert( result != 0 );
   return result;
}


void database::adjust_liquidity_reward( const account_object& owner, const asset& volume, bool is_sdb ) {
   const auto& ridx = get_index_type<liquidity_reward_index>().indices().get<by_owner>();
   auto itr = ridx.find( owner.id );
   if( itr != ridx.end() ) {
      modify<liquidity_reward_balance_object>( *itr, [&]( liquidity_reward_balance_object& r ){
         if( head_block_time() - r.last_update >= STEEMIT_LIQUIDITY_TIMEOUT_SEC )
         {
            r.sbd_volume = 0;
            r.steem_volume = 0;
         }

         if( is_sdb )
            r.sbd_volume += volume.amount.value;
         else
            r.steem_volume += volume.amount.value;
         r.last_update = head_block_time();
      });
   }
   else {
      create<liquidity_reward_balance_object>( [&](liquidity_reward_balance_object& r ){
         r.owner = owner.id;
         if( is_sdb )
            r.sbd_volume = volume.amount.value;
         else
            r.steem_volume = volume.amount.value;
         r.last_update = head_block_time();
      });
   }

}


bool database::fill_order( const limit_order_object& order, const asset& pays, const asset& receives )
{ try {
   FC_ASSERT( order.amount_for_sale().symbol == pays.symbol );
   FC_ASSERT( pays.symbol != receives.symbol );

   const account_object& seller = get_account( order.seller );

   adjust_balance( seller, receives );

   push_applied_operation( fill_order_operation( order.seller, order.orderid, pays, receives ) );

   if( pays == order.amount_for_sale() )
   {
      remove( order );
      return true;
   }
   else
   {
      modify( order, [&]( limit_order_object& b ) {
                             b.for_sale -= pays.amount;
                          });
      /**
       *  There are times when the AMOUNT_FOR_SALE * SALE_PRICE == 0 which means that we
       *  have hit the limit where the seller is asking for nothing in return.  When this
       *  happens we must refund any balance back to the seller, it is too small to be
       *  sold at the sale price.
       */
      if( order.amount_to_receive().amount == 0 )
      {
         cancel_order(order);
         return true;
      }
      return false;
   }
} FC_CAPTURE_AND_RETHROW( (order)(pays)(receives) ) }

void database::cancel_order( const limit_order_object& order ) {
   adjust_balance( get_account(order.seller), order.amount_for_sale() );
   remove(order);
}


void database::clear_expired_transactions()
{
   //Look for expired transactions in the deduplication list, and remove them.
   //Transactions must have expired by at least two forking windows in order to be removed.
   auto& transaction_idx = static_cast<transaction_index&>(get_mutable_index(implementation_ids, impl_transaction_object_type));
   const auto& dedupe_index = transaction_idx.indices().get<by_expiration>();
   while( (!dedupe_index.empty()) && (head_block_time() > dedupe_index.rbegin()->trx.expiration) )
      transaction_idx.remove(*dedupe_index.rbegin());
}

void database::clear_expired_orders() {
   auto now = head_block_time();
   const auto& orders_by_exp = get_index_type<limit_order_index>().indices().get<by_expiration>();
   auto itr = orders_by_exp.begin();
   while( itr != orders_by_exp.end() && itr->expiration < now ) {
      cancel_order( *itr );
      itr = orders_by_exp.begin();
   }
}

void database::adjust_balance( const account_object& a, const asset& delta )
{
   modify( a, [&]( account_object& acnt ){
      switch( delta.symbol ) {
         case STEEM_SYMBOL:
            acnt.balance += delta;
            break;
         case SBD_SYMBOL:
            if( a.sbd_seconds_last_update != head_block_time() )
            {
               acnt.sbd_seconds += fc::uint128_t(a.sbd_balance.amount.value) * (head_block_time() - a.sbd_seconds_last_update).to_seconds();
               acnt.sbd_seconds_last_update = head_block_time();

               if( acnt.sbd_seconds > 0 &&
                   (acnt.sbd_seconds_last_update - acnt.sbd_last_interest_payment).to_seconds() > STEEMIT_SBD_INTEREST_COMPOUND_INTERVAL_SEC )
               {
                  auto interest = acnt.sbd_seconds / STEEMIT_SECONDS_PER_YEAR;
                  interest *= get_dynamic_global_properties().sbd_interest_rate;
                  interest /= STEEMIT_100_PERCENT;
                  asset interest_paid(interest.to_uint64(), SBD_SYMBOL);
                  acnt.sbd_balance += interest_paid;
                  acnt.sbd_seconds = 0;
                  acnt.sbd_last_interest_payment = head_block_time();
                  push_applied_operation( interest_operation( a.name, interest_paid ) );

                  modify( get_dynamic_global_properties(), [&]( dynamic_global_property_object& props)
                  {
                     props.current_sbd_supply += interest_paid;
                     props.virtual_supply += interest_paid * get_feed_history().current_median_history;
                  });
               }
            }
            acnt.sbd_balance += delta;
            break;
         default:
            FC_ASSERT( !"invalid symbol" );
      }
   });
}

void database::adjust_supply( const asset& delta, bool adjust_vesting ) {

   const auto& props = get_dynamic_global_properties();
   if( props.head_block_number < STEEMIT_BLOCKS_PER_DAY*7 )
      adjust_vesting = false;

   modify( props, [&]( dynamic_global_property_object& props ){
      switch( delta.symbol ) {
         case STEEM_SYMBOL:
         {
            asset new_vesting( (adjust_vesting && delta.amount > 0) ? delta.amount * 9 : 0, STEEM_SYMBOL );
            props.current_supply += delta + new_vesting;
            props.virtual_supply += delta + new_vesting;
            props.total_vesting_fund_steem += new_vesting;
            assert( props.current_supply.amount.value >= 0 );
            break;
         }
         case SBD_SYMBOL:
            props.current_sbd_supply += delta;
            props.virtual_supply += delta * get_feed_history().current_median_history;
            assert( props.current_sbd_supply.amount.value >= 0 );
            break;
         default:
            FC_ASSERT( !"invalid symbol" );
      }
   });
}


asset database::get_balance( const account_object& a, asset_symbol_type symbol )const
{
   switch( symbol ) {
      case STEEM_SYMBOL:
         return a.balance;
      case SBD_SYMBOL:
         return a.sbd_balance;
      default:
         FC_ASSERT( !"invalid symbol" );
   }
}

/**
 * Verifies all supply invariantes check out
 */
void database::validate_invariants()const
{
   const auto& db = *this;
   try
   {
     // const auto& account_idx = get_index_type< account_index >().indices().get< by_id >();
      const auto& account_idx = get_index_type<account_index>().indices().get<by_name>();
      asset total_supply = asset( 0, STEEM_SYMBOL );
      asset total_sbd = asset( 0, SBD_SYMBOL );
      asset total_vesting = asset( 0, VESTS_SYMBOL );
      share_type total_vsf_votes = share_type( 0 );

      for( auto itr = account_idx.begin(); itr != account_idx.end(); itr++ )
      {
         total_supply += itr->balance;
         total_sbd += itr->sbd_balance;
         total_vesting += itr->vesting_shares;
         total_vsf_votes += itr->proxy == STEEMIT_PROXY_TO_SELF_ACCOUNT ? itr->proxied_vsf_votes + itr->vesting_shares.amount : 0;
      }

      const auto& convert_request_idx = db.get_index_type< convert_index >().indices();

      for( auto itr = convert_request_idx.begin(); itr != convert_request_idx.end(); itr++ )
      {
         if( itr->amount.symbol == STEEM_SYMBOL )
            total_supply += itr->amount;
         else if( itr->amount.symbol == SBD_SYMBOL )
            total_sbd += itr->amount;
         else
            FC_ASSERT( !"Encountered illegal symbol in convert_request_object" );
      }

      const auto& limit_order_idx = db.get_index_type< limit_order_index >().indices();

      for( auto itr = limit_order_idx.begin(); itr != limit_order_idx.end(); itr++ )
      {
         if( itr->sell_price.base.symbol == STEEM_SYMBOL )
         {
            total_supply += asset( itr->for_sale, STEEM_SYMBOL );
         }
         else if ( itr->sell_price.base.symbol == SBD_SYMBOL )
         {
            total_sbd += asset( itr->for_sale, SBD_SYMBOL );
         }
      }

      auto gpo = db.get_dynamic_global_properties();

      total_supply += gpo.total_vesting_fund_steem
         + gpo.total_reward_fund_steem;

      FC_ASSERT( gpo.current_supply.amount.value == total_supply.amount.value );
      FC_ASSERT( gpo.current_sbd_supply.amount.value == total_sbd.amount.value );
      FC_ASSERT( gpo.total_vesting_shares == total_vesting );
      FC_ASSERT( gpo.total_vesting_shares.amount == total_vsf_votes );
      FC_ASSERT( gpo.virtual_supply >= gpo.current_supply );
      if ( !db.get_feed_history().current_median_history.is_null() )
         FC_ASSERT( gpo.current_sbd_supply * db.get_feed_history().current_median_history + gpo.current_supply
            == gpo.virtual_supply );
   }
   FC_LOG_AND_RETHROW();
}

const category_object* database::find_category( const string& name )const
{
   const auto& idx = get_index_type<category_index>().indices().get<by_name>();
   auto itr = idx.find(name);
   if( itr != idx.end() )
      return &*itr;
   return nullptr;
}
const category_object& database::get_category( const string& name )const{
   auto cat = find_category( name );
   FC_ASSERT( cat != nullptr, "Unable to find category ${c}", ("c",name) );
   return *cat;

}

} } //steemit::chain<|MERGE_RESOLUTION|>--- conflicted
+++ resolved
@@ -1652,13 +1652,8 @@
    } );
 
    /// check invariants
-<<<<<<< HEAD
-   //validate();
-=======
    if( !( skip & skip_validate_invariants ) )
       validate_invariants();
->>>>>>> 77ed4c88
-   return;
 }
 
 void database::_apply_block( const signed_block& next_block )
