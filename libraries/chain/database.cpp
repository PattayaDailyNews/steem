
#include <steemit/chain/protocol/steem_operations.hpp>

#include <steemit/chain/block_summary_object.hpp>
#include <steemit/chain/compound.hpp>
#include <steemit/chain/database.hpp>
#include <steemit/chain/db_with.hpp>
#include <steemit/chain/exceptions.hpp>
#include <steemit/chain/global_property_object.hpp>
#include <steemit/chain/history_object.hpp>
#include <steemit/chain/steem_evaluator.hpp>
#include <steemit/chain/steem_objects.hpp>
#include <steemit/chain/transaction_object.hpp>

#include <graphene/db/flat_index.hpp>

#include <fc/smart_ref_impl.hpp>
#include <fc/uint128.hpp>

#include <fc/container/deque.hpp>

#include <fc/io/fstream.hpp>

#include <cstdint>
#include <deque>
#include <fstream>
#include <functional>

#define VIRTUAL_SCHEDULE_LAP_LENGTH  ( fc::uint128(uint64_t(-1)) )
#define VIRTUAL_SCHEDULE_LAP_LENGTH2 ( fc::uint128::max_value() )

namespace steemit { namespace chain {

using boost::container::flat_set;

// C++ requires that static class variables declared and initialized
// in headers must also have a definition in a single source file,
// else linker errors will occur [1].
//
// The purpose of this source file is to collect such definitions in
// a single place.
//
// [1] http://stackoverflow.com/questions/8016780/undefined-reference-to-static-constexpr-char

const uint8_t account_object::space_id;
const uint8_t account_object::type_id;

const uint8_t block_summary_object::space_id;
const uint8_t block_summary_object::type_id;

const uint8_t transaction_object::space_id;
const uint8_t transaction_object::type_id;

const uint8_t witness_object::space_id;
const uint8_t witness_object::type_id;

inline u256 to256( const fc::uint128& t ) {
   u256 v(t.hi);
   v <<= 64;
   v += t.lo;
   return v;
}

class database_impl
{
   public:
      database_impl( database& self );

      database&                              _self;
      evaluator_registry< operation >        _evaluator_registry;
};

database_impl::database_impl( database& self )
   : _self(self), _evaluator_registry(self)
{ }

database::database()
   : _my( new database_impl(*this) )
{
   initialize_indexes();
   initialize_evaluators();
}

database::~database()
{
   clear_pending();
}

void database::open( const fc::path& data_dir, uint64_t initial_supply )
{
   try
   {
      object_database::open(data_dir);

      _block_id_to_block.open(data_dir / "database" / "block_num_to_block");

      if( !find(dynamic_global_property_id_type()) )
         init_genesis( initial_supply );

      init_hardforks();

      fc::optional<signed_block> last_block = _block_id_to_block.last();
      if( last_block.valid() )
      {
         _fork_db.start_block( *last_block );
         idump((last_block->id())(last_block->block_num()));
         if( last_block->id() != head_block_id() )
         {
              FC_ASSERT( head_block_num() == 0, "last block ID does not match current chain state",
                         ("last_block->block_num()",last_block->block_num())( "head_block_num", head_block_num()) );
         }
      }
   }
   FC_CAPTURE_LOG_AND_RETHROW( (data_dir) )
}

void database::reindex(fc::path data_dir )
{
   try
   {
      ilog( "reindexing blockchain" );
      wipe(data_dir, false);
      open(data_dir);
      _fork_db.reset();    // override effect of _fork_db.start_block() call in open()

      auto start = fc::time_point::now();
      auto last_block = _block_id_to_block.last();
      if( !last_block )
      {
         elog( "!no last block" );
         edump((last_block));
         return;
      }

      ilog( "Replaying blocks..." );
      _undo_db.disable();

      auto reindex_range = [&]( uint32_t start_block_num, uint32_t last_block_num, uint32_t skip, bool do_push )
      {
         for( uint32_t i = start_block_num; i <= last_block_num; ++i )
         {
            if( i % 100000 == 0 )
               std::cerr << "   " << double(i*100)/last_block_num << "%   "<<i << " of " <<last_block_num<<"   \n";
            fc::optional< signed_block > block = _block_id_to_block.fetch_by_number(i);
            if( !block.valid() )
            {
               // TODO gap handling may not properly init fork db
               wlog( "Reindexing terminated due to gap:  Block ${i} does not exist!", ("i", i) );
               uint32_t dropped_count = 0;
               while( true )
               {
                  fc::optional< block_id_type > last_id = _block_id_to_block.last_id();
                  // this can trigger if we attempt to e.g. read a file that has block #2 but no block #1
                  if( !last_id.valid() )
                     break;
                  // we've caught up to the gap
                  if( block_header::num_from_id( *last_id ) <= i )
                     break;
                  _block_id_to_block.remove( *last_id );
                  dropped_count++;
               }
               wlog( "Dropped ${n} blocks from after the gap", ("n", dropped_count) );
               break;
            }
            if( do_push )
               push_block( *block, skip );
            else
               apply_block( *block, skip );
         }
      };

      const uint32_t last_block_num_in_file = last_block->block_num();
      const uint32_t initial_undo_blocks = 100;

      uint32_t first = 1;

      if( last_block_num_in_file > initial_undo_blocks )
      {
         uint32_t last = last_block_num_in_file - initial_undo_blocks;
         reindex_range( 1, last,
            skip_witness_signature |
            skip_transaction_signatures |
            skip_transaction_dupe_check |
            skip_tapos_check |
            skip_witness_schedule_check |
            skip_authority_check |
            skip_validate | /// no need to validate operations
            skip_validate_invariants, false );
         first = last+1;
         _fork_db.start_block( *_block_id_to_block.fetch_by_number( last ) );
      }
      else
      {
         _fork_db.start_block( *_block_id_to_block.fetch_by_number( last_block_num_in_file ) );
      }
      _undo_db.enable();

      reindex_range( first, last_block_num_in_file, skip_nothing, true );

      auto end = fc::time_point::now();
      ilog( "Done reindexing, elapsed time: ${t} sec", ("t",double((end-start).count())/1000000.0 ) );
   }
   FC_CAPTURE_AND_RETHROW( (data_dir) )

}

void database::wipe(const fc::path& data_dir, bool include_blocks)
{
   ilog("Wiping database", ("include_blocks", include_blocks));
   close();
   object_database::wipe(data_dir);
   if( include_blocks )
      fc::remove_all( data_dir / "database" );
}

void database::close(bool rewind)
{
   try
   {
      if( !_block_id_to_block.is_open() ) return;
      //ilog( "Closing database" );

      // pop all of the blocks that we can given our undo history, this should
      // throw when there is no more undo history to pop
      if( rewind )
      {
         try
         {
            uint32_t cutoff = get_dynamic_global_properties().last_irreversible_block_num;
            //ilog( "rewinding to last irreversible block number ${c}", ("c",cutoff) );

            clear_pending();
            while( head_block_num() > cutoff )
            {
               block_id_type popped_block_id = head_block_id();
               pop_block();
               _fork_db.remove(popped_block_id); // doesn't throw on missing
               try
               {
                  _block_id_to_block.remove(popped_block_id);
               }
               catch (const fc::key_not_found_exception&)
               {
                  ilog( "key not found" );
               }
            }
            //idump((head_block_num())(get_dynamic_global_properties().last_irreversible_block_num));
         }
         catch ( const fc::exception& e )
         {
            // ilog( "exception on rewind ${e}", ("e",e.to_detail_string()) );
         }
      }

      //ilog( "Clearing pending state" );
      // Since pop_block() will move tx's in the popped blocks into pending,
      // we have to clear_pending() after we're done popping to get a clean
      // DB state (issue #336).
      clear_pending();

      object_database::flush();
      object_database::close();

      if( _block_id_to_block.is_open() )
         _block_id_to_block.close();

      _fork_db.reset();
   }
   FC_CAPTURE_AND_RETHROW()
}

bool database::is_known_block( const block_id_type& id )const
{
   return _fork_db.is_known_block(id) || _block_id_to_block.contains(id);
}

/**
 * Only return true *if* the transaction has not expired or been invalidated. If this
 * method is called with a VERY old transaction we will return false, they should
 * query things by blocks if they are that old.
 */
bool database::is_known_transaction( const transaction_id_type& id )const
{
   const auto& trx_idx = get_index_type<transaction_index>().indices().get<by_trx_id>();
   return trx_idx.find( id ) != trx_idx.end();
}

block_id_type  database::get_block_id_for_num( uint32_t block_num )const
{
   try
   {
      return _block_id_to_block.fetch_block_id( block_num );
   }
   FC_CAPTURE_AND_RETHROW( (block_num) )
}

optional<signed_block> database::fetch_block_by_id( const block_id_type& id )const
{
   auto b = _fork_db.fetch_block( id );
   if( !b )
      return _block_id_to_block.fetch_optional(id);
   return b->data;
}

optional<signed_block> database::fetch_block_by_number( uint32_t num )const
{
   auto results = _fork_db.fetch_block_by_number(num);
   if( results.size() == 1 )
      return results[0]->data;
   else
      return _block_id_to_block.fetch_by_number(num);
   return optional<signed_block>();
}

const signed_transaction& database::get_recent_transaction(const transaction_id_type& trx_id) const
{
   auto& index = get_index_type<transaction_index>().indices().get<by_trx_id>();
   auto itr = index.find(trx_id);
   FC_ASSERT(itr != index.end());
   return itr->trx;
}

std::vector<block_id_type> database::get_block_ids_on_fork(block_id_type head_of_fork) const
{
   pair<fork_database::branch_type, fork_database::branch_type> branches = _fork_db.fetch_branch_from(head_block_id(), head_of_fork);
   if( !((branches.first.back()->previous_id() == branches.second.back()->previous_id())) )
   {
      edump( (head_of_fork)
             (head_block_id())
             (branches.first.size())
             (branches.second.size()) );
      assert(branches.first.back()->previous_id() == branches.second.back()->previous_id());
   }
   std::vector<block_id_type> result;
   for( const item_ptr& fork_block : branches.second )
      result.emplace_back(fork_block->id);
   result.emplace_back(branches.first.back()->previous_id());
   return result;
}

chain_id_type database::get_chain_id() const
{
   return STEEMIT_CHAIN_ID;
}

const account_object& database::get_account( const string& name )const
{
   const auto& accounts_by_name = get_index_type<account_index>().indices().get<by_name>();
   auto itr = accounts_by_name.find(name);
   FC_ASSERT(itr != accounts_by_name.end(),
             "Unable to find account '${acct}'. Did you forget to add a record for it?",
             ("acct", name));
   return *itr;
}

const escrow_object& database::get_escrow( const string& name, uint32_t escrow_id )const {
   const auto& escrow_idx = get_index_type<escrow_index>().indices().get<by_from_id>();
   auto itr = escrow_idx.find( boost::make_tuple(name,escrow_id) );
   FC_ASSERT( itr != escrow_idx.end() );
   return *itr;
}

const limit_order_object* database::find_limit_order( const string& name, uint32_t orderid )const
{
   if( !has_hardfork( STEEMIT_HARDFORK_0_6__127 ) )
      orderid = orderid & 0x0000FFFF;
   const auto& orders_by_account = get_index_type<limit_order_index>().indices().get<by_account>();
   auto itr = orders_by_account.find(boost::make_tuple(name,orderid));
   if( itr == orders_by_account.end() ) return nullptr;
   return &*itr;
}

const limit_order_object& database::get_limit_order( const string& name, uint32_t orderid )const
{
   if( !has_hardfork( STEEMIT_HARDFORK_0_6__127 ) )
      orderid = orderid & 0x0000FFFF;
   const auto& orders_by_account = get_index_type<limit_order_index>().indices().get<by_account>();
   auto itr = orders_by_account.find(boost::make_tuple(name,orderid));
   FC_ASSERT(itr != orders_by_account.end(),
             "Unable to find order '${acct}/${id}'.",
             ("acct", name)("id",orderid));
   return *itr;
}

const witness_object& database::get_witness( const string& name ) const
{
   const auto& witnesses_by_name = get_index_type< witness_index >().indices().get< by_name >();
   auto itr = witnesses_by_name.find( name );
   FC_ASSERT( itr != witnesses_by_name.end(),
              "Unable to find witness account '${wit}'. Did you forget to add a record for it?",
              ( "wit", name ) );
   return *itr;
}

const witness_object* database::find_witness( const string& name ) const
{
   const auto& witnesses_by_name = get_index_type< witness_index >().indices().get< by_name >();
   auto itr = witnesses_by_name.find( name );
   if( itr == witnesses_by_name.end() ) return nullptr;
   return &*itr;
}

const comment_object& database::get_comment( const string& author, const string& permlink )const
{
   try
   {
      const auto& by_permlink_idx = get_index_type< comment_index >().indices().get< by_permlink >();
      auto itr = by_permlink_idx.find( boost::make_tuple( author, permlink ) );
      FC_ASSERT( itr != by_permlink_idx.end() );
      return *itr;
   }
   FC_CAPTURE_AND_RETHROW( (author)(permlink) )
}

const time_point_sec database::calculate_discussion_payout_time( const comment_object& comment )const
{
   if( comment.parent_author == "" )
      return comment.cashout_time;
   else
      return comment.root_comment( *this ).cashout_time;
}

void database::pay_fee( const account_object& account, asset fee )
{
   FC_ASSERT( fee.amount >= 0 ); /// NOTE if this fails then validate() on some operation is probably wrong
   if( fee.amount == 0 )
      return;

   FC_ASSERT( account.balance >= fee );
   adjust_balance( account, -fee );
   adjust_supply( -fee );
}

void database::update_account_bandwidth( const account_object& a, uint32_t trx_size ) {

   const auto& props = get_dynamic_global_properties();
   if( props.total_vesting_shares.amount > 0 )
   {
      modify( a, [&]( account_object& acnt )
      {
         acnt.lifetime_bandwidth += trx_size * STEEMIT_BANDWIDTH_PRECISION;

         auto now = head_block_time();
         auto delta_time = (now - a.last_bandwidth_update).to_seconds();
         uint64_t N = trx_size * STEEMIT_BANDWIDTH_PRECISION;
         if( delta_time >= STEEMIT_BANDWIDTH_AVERAGE_WINDOW_SECONDS )
            acnt.average_bandwidth = N;
         else
         {
            auto old_weight = acnt.average_bandwidth * (STEEMIT_BANDWIDTH_AVERAGE_WINDOW_SECONDS - delta_time);
            auto new_weight = delta_time * N;
            acnt.average_bandwidth =  (old_weight + new_weight) / (STEEMIT_BANDWIDTH_AVERAGE_WINDOW_SECONDS);
         }

         if( props.total_vesting_shares.amount > 0 )
         {
            FC_ASSERT( a.vesting_shares.amount > 0, "only accounts with a positive vesting balance may transact" );

            fc::uint128 account_vshares(a.vesting_shares.amount.value);
            fc::uint128 total_vshares( props.total_vesting_shares.amount.value );

            fc::uint128 account_average_bandwidth( acnt.average_bandwidth );
            fc::uint128 max_virtual_bandwidth( props.max_virtual_bandwidth );

            // account_vshares / total_vshares  > account_average_bandwidth / max_virtual_bandwidth
            FC_ASSERT( (account_vshares * max_virtual_bandwidth) > (account_average_bandwidth * total_vshares),
                       "account exceeded maximum allowed bandwidth per vesting share account_vshares: ${account_vshares} account_average_bandwidth: ${account_average_bandwidth} max_virtual_bandwidth: ${max_virtual_bandwidth} total_vesting_shares: ${total_vesting_shares}",
                       ("account_vshares",account_vshares)
                       ("account_average_bandwidth",account_average_bandwidth)
                       ("max_virtual_bandwidth",max_virtual_bandwidth)
                       ("total_vesting_shares",total_vshares) );
         }
         acnt.last_bandwidth_update = now;
      } );
   }
}


void database::update_account_market_bandwidth( const account_object& a, uint32_t trx_size )
{
   const auto& props = get_dynamic_global_properties();
   if( props.total_vesting_shares.amount > 0 )
   {
      modify( a, [&]( account_object& acnt )
      {
         auto now = head_block_time();
         auto delta_time = (now - a.last_market_bandwidth_update).to_seconds();
         uint64_t N = trx_size * STEEMIT_BANDWIDTH_PRECISION;
         if( delta_time >= STEEMIT_BANDWIDTH_AVERAGE_WINDOW_SECONDS )
            acnt.average_market_bandwidth = N;
         else
         {
            auto old_weight = acnt.average_market_bandwidth * (STEEMIT_BANDWIDTH_AVERAGE_WINDOW_SECONDS - delta_time);
            auto new_weight = delta_time * N;
            acnt.average_market_bandwidth =  (old_weight + new_weight) / (STEEMIT_BANDWIDTH_AVERAGE_WINDOW_SECONDS);
         }

         if( props.total_vesting_shares.amount > 0 )
         {
            FC_ASSERT( a.vesting_shares.amount > 0, "only accounts with a positive vesting balance may transact" );

            fc::uint128 account_vshares(a.vesting_shares.amount.value);
            fc::uint128 total_vshares( props.total_vesting_shares.amount.value );

            fc::uint128 account_average_bandwidth( acnt.average_market_bandwidth );
            fc::uint128 max_virtual_bandwidth( props.max_virtual_bandwidth / 10 ); /// only 10% of bandwidth can be market

            // account_vshares / total_vshares  > account_average_bandwidth / max_virtual_bandwidth
            FC_ASSERT( (account_vshares * max_virtual_bandwidth) > (account_average_bandwidth * total_vshares),
                       "account exceeded maximum allowed bandwidth per vesting share account_vshares: ${account_vshares} account_average_bandwidth: ${account_average_bandwidth} max_virtual_bandwidth: ${max_virtual_bandwidth} total_vesting_shares: ${total_vesting_shares}",
                       ("account_vshares",account_vshares)
                       ("account_average_bandwidth",account_average_bandwidth)
                       ("max_virtual_bandwidth",max_virtual_bandwidth)
                       ("total_vshares",total_vshares) );
         }
         acnt.last_market_bandwidth_update = now;
      } );
   }
}

uint32_t database::witness_participation_rate()const
{
   const dynamic_global_property_object& dpo = get_dynamic_global_properties();
   return uint64_t(STEEMIT_100_PERCENT) * dpo.recent_slots_filled.popcount() / 128;
}

void database::add_checkpoints( const flat_map<uint32_t,block_id_type>& checkpts )
{
   for( const auto& i : checkpts )
      _checkpoints[i.first] = i.second;
}

bool database::before_last_checkpoint()const
{
   return (_checkpoints.size() > 0) && (_checkpoints.rbegin()->first >= head_block_num());
}

/**
 * Push block "may fail" in which case every partial change is unwound.  After
 * push block is successful the block is appended to the chain database on disk.
 *
 * @return true if we switched forks as a result of this push.
 */
bool database::push_block(const signed_block& new_block, uint32_t skip)
{
   bool result;
   detail::with_skip_flags( *this, skip, [&]()
   {
      detail::without_pending_transactions( *this, std::move(_pending_tx),
      [&]()
      {
         try
         {
            result = _push_block(new_block);
         }
         FC_CAPTURE_AND_RETHROW( (new_block) )
      });
   });
   return result;
}

bool database::_push_block(const signed_block& new_block)
{
   uint32_t skip = get_node_properties().skip_flags;
   if( !(skip&skip_fork_db) )
   {
      shared_ptr<fork_item> new_head = _fork_db.push_block(new_block);
      //If the head block from the longest chain does not build off of the current head, we need to switch forks.
      if( new_head->data.previous != head_block_id() )
      {
         //If the newly pushed block is the same height as head, we get head back in new_head
         //Only switch forks if new_head is actually higher than head
         if( new_head->data.block_num() > head_block_num() )
         {
            // wlog( "Switching to fork: ${id}", ("id",new_head->data.id()) );
            auto branches = _fork_db.fetch_branch_from(new_head->data.id(), head_block_id());

            // pop blocks until we hit the forked block
            while( head_block_id() != branches.second.back()->data.previous )
               pop_block();

            // push all blocks on the new fork
            for( auto ritr = branches.first.rbegin(); ritr != branches.first.rend(); ++ritr )
            {
                // ilog( "pushing blocks from fork ${n} ${id}", ("n",(*ritr)->data.block_num())("id",(*ritr)->data.id()) );
                optional<fc::exception> except;
                try
                {
                   undo_database::session session = _undo_db.start_undo_session();
                   apply_block( (*ritr)->data, skip );
                   _block_id_to_block.store( (*ritr)->id, (*ritr)->data );
                   session.commit();
                }
                catch ( const fc::exception& e ) { except = e; }
                if( except )
                {
                   // wlog( "exception thrown while switching forks ${e}", ("e",except->to_detail_string() ) );
                   // remove the rest of branches.first from the fork_db, those blocks are invalid
                   while( ritr != branches.first.rend() )
                   {
                      _fork_db.remove( (*ritr)->data.id() );
                      ++ritr;
                   }
                   _fork_db.set_head( branches.second.front() );

                   // pop all blocks from the bad fork
                   while( head_block_id() != branches.second.back()->data.previous )
                      pop_block();

                   // restore all blocks from the good fork
                   for( auto ritr = branches.second.rbegin(); ritr != branches.second.rend(); ++ritr )
                   {
                      auto session = _undo_db.start_undo_session();
                      apply_block( (*ritr)->data, skip );
                      _block_id_to_block.store( new_block.id(), (*ritr)->data );
                      session.commit();
                   }
                   throw *except;
                }
            }
            return true;
         }
         else
            return false;
      }
   }

   try
   {
      auto session = _undo_db.start_undo_session();
      apply_block(new_block, skip);
      _block_id_to_block.store(new_block.id(), new_block);
      session.commit();
   }
   catch( const fc::exception& e )
   {
      elog("Failed to push new block:\n${e}", ("e", e.to_detail_string()));
      _fork_db.remove(new_block.id());
      throw;
   }

   return false;
}

/**
 * Attempts to push the transaction into the pending queue
 *
 * When called to push a locally generated transaction, set the skip_block_size_check bit on the skip argument. This
 * will allow the transaction to be pushed even if it causes the pending block size to exceed the maximum block size.
 * Although the transaction will probably not propagate further now, as the peers are likely to have their pending
 * queues full as well, it will be kept in the queue to be propagated later when a new block flushes out the pending
 * queues.
 */
void database::push_transaction( const signed_transaction& trx, uint32_t skip )
{
   try
   {
      try
      {
         FC_ASSERT( fc::raw::pack_size(trx) <= (get_dynamic_global_properties().maximum_block_size - 256) );
         set_producing( true );
         detail::with_skip_flags( *this, skip, [&]() { _push_transaction( trx ); } );
         set_producing(false);
      }
      catch( ... )
      {
         set_producing(false);
         throw;
      }
   }
   FC_CAPTURE_AND_RETHROW( (trx) )
}

void database::_push_transaction( const signed_transaction& trx )
{
   // If this is the first transaction pushed after applying a block, start a new undo session.
   // This allows us to quickly rewind to the clean state of the head block, in case a new block arrives.
   if( !_pending_tx_session.valid() )
      _pending_tx_session = _undo_db.start_undo_session();

   // Create a temporary undo session as a child of _pending_tx_session.
   // The temporary session will be discarded by the destructor if
   // _apply_transaction fails.  If we make it to merge(), we
   // apply the changes.

   auto temp_session = _undo_db.start_undo_session();
   _apply_transaction( trx );
   _pending_tx.push_back( trx );

   notify_changed_objects();
   // The transaction applied successfully. Merge its changes into the pending block session.
   temp_session.merge();

   // notify anyone listening to pending transactions
   on_pending_transaction( trx );
}

signed_block database::generate_block(
   fc::time_point_sec when,
   const string& witness_owner,
   const fc::ecc::private_key& block_signing_private_key,
   uint32_t skip /* = 0 */
   )
{
   signed_block result;
   detail::with_skip_flags( *this, skip, [&]()
   {
      try
      {
         result = _generate_block( when, witness_owner, block_signing_private_key );
      }
      FC_CAPTURE_AND_RETHROW( (witness_owner) )
   } );
   return result;
}


signed_block database::_generate_block(
   fc::time_point_sec when,
   const string& witness_owner,
   const fc::ecc::private_key& block_signing_private_key
   )
{
   uint32_t skip = get_node_properties().skip_flags;
   uint32_t slot_num = get_slot_at_time( when );
   FC_ASSERT( slot_num > 0 );
   string scheduled_witness = get_scheduled_witness( slot_num );
   FC_ASSERT( scheduled_witness == witness_owner );

   const auto& witness_obj = get_witness( witness_owner );

   if( !(skip & skip_witness_signature) )
      FC_ASSERT( witness_obj.signing_key == block_signing_private_key.get_public_key() );

   static const size_t max_block_header_size = fc::raw::pack_size( signed_block_header() ) + 4;
   auto maximum_block_size = get_dynamic_global_properties().maximum_block_size; //STEEMIT_MAX_BLOCK_SIZE;
   size_t total_block_size = max_block_header_size;

   signed_block pending_block;

   //
   // The following code throws away existing pending_tx_session and
   // rebuilds it by re-applying pending transactions.
   //
   // This rebuild is necessary because pending transactions' validity
   // and semantics may have changed since they were received, because
   // time-based semantics are evaluated based on the current block
   // time.  These changes can only be reflected in the database when
   // the value of the "when" variable is known, which means we need to
   // re-apply pending transactions in this method.
   //
   _pending_tx_session.reset();
   _pending_tx_session = _undo_db.start_undo_session();

   uint64_t postponed_tx_count = 0;
   // pop pending state (reset to head block state)
   for( const signed_transaction& tx : _pending_tx )
   {
      // Only include transactions that have not expired yet for currently generating block,
      // this should clear problem transactions and allow block production to continue

      if( tx.expiration < when )
         continue;

      uint64_t new_total_size = total_block_size + fc::raw::pack_size( tx );

      // postpone transaction if it would make block too big
      if( new_total_size >= maximum_block_size )
      {
         postponed_tx_count++;
         continue;
      }

      try
      {
         auto temp_session = _undo_db.start_undo_session();
         _apply_transaction( tx );
         temp_session.merge();

         total_block_size += fc::raw::pack_size( tx );
         pending_block.transactions.push_back( tx );
      }
      catch ( const fc::exception& e )
      {
         // Do nothing, transaction will not be re-applied
         wlog( "Transaction was not processed while generating block due to ${e}", ("e", e) );
         wlog( "The transaction was ${t}", ("t", tx) );
      }
   }
   if( postponed_tx_count > 0 )
   {
      wlog( "Postponed ${n} transactions due to block size limit", ("n", postponed_tx_count) );
   }

   _pending_tx_session.reset();

   // We have temporarily broken the invariant that
   // _pending_tx_session is the result of applying _pending_tx, as
   // _pending_tx now consists of the set of postponed transactions.
   // However, the push_block() call below will re-create the
   // _pending_tx_session.

   pending_block.previous = head_block_id();
   pending_block.timestamp = when;
   pending_block.transaction_merkle_root = pending_block.calculate_merkle_root();
   pending_block.witness = witness_owner;
   if( has_hardfork( STEEMIT_HARDFORK_0_5__54 ) )
   {
      const auto& witness = get_witness( witness_owner );

      if( witness.running_version != STEEMIT_BLOCKCHAIN_VERSION )
         pending_block.extensions.insert( block_header_extensions( STEEMIT_BLOCKCHAIN_VERSION ) );

      const auto& hfp = hardfork_property_id_type()( *this );

      if( hfp.current_hardfork_version < STEEMIT_BLOCKCHAIN_HARDFORK_VERSION // Binary is newer hardfork than has been applied
         && ( witness.hardfork_version_vote != _hardfork_versions[ hfp.last_hardfork + 1 ] || witness.hardfork_time_vote != _hardfork_times[ hfp.last_hardfork + 1 ] ) ) // Witness vote does not match binary configuration
      {
         // Make vote match binary configuration
         pending_block.extensions.insert( block_header_extensions( hardfork_version_vote( _hardfork_versions[ hfp.last_hardfork + 1 ], _hardfork_times[ hfp.last_hardfork + 1 ] ) ) );
      }
      else if( hfp.current_hardfork_version == STEEMIT_BLOCKCHAIN_HARDFORK_VERSION // Binary does not know of a new hardfork
         && witness.hardfork_version_vote > STEEMIT_BLOCKCHAIN_HARDFORK_VERSION ) // Voting for hardfork in the future, that we do not know of...
      {
         // Make vote match binary configuration. This is vote to not apply the new hardfork.
         pending_block.extensions.insert( block_header_extensions( hardfork_version_vote( _hardfork_versions[ hfp.last_hardfork ], _hardfork_times[ hfp.last_hardfork ] ) ) );
      }
   }

   if( !(skip & skip_witness_signature) )
      pending_block.sign( block_signing_private_key );

   // TODO:  Move this to _push_block() so session is restored.
   if( !(skip & skip_block_size_check) )
   {
      FC_ASSERT( fc::raw::pack_size(pending_block) <= STEEMIT_MAX_BLOCK_SIZE );
   }

   push_block( pending_block, skip );

   return pending_block;
}

/**
 * Removes the most recent block from the database and
 * undoes any changes it made.
 */
void database::pop_block()
{
   try
   {
      _pending_tx_session.reset();
      auto head_id = head_block_id();

      /// save the head block so we can recover its transactions
      optional<signed_block> head_block = fetch_block_by_id( head_id );
      STEEMIT_ASSERT( head_block.valid(), pop_empty_chain, "there are no blocks to pop" );

      _fork_db.pop_block();
      _block_id_to_block.remove( head_id );
      pop_undo();

      _popped_tx.insert( _popped_tx.begin(), head_block->transactions.begin(), head_block->transactions.end() );

   }
   FC_CAPTURE_AND_RETHROW()
}

void database::clear_pending()
{
   try
   {
      assert( (_pending_tx.size() == 0) || _pending_tx_session.valid() );
      _pending_tx.clear();
      _pending_tx_session.reset();
   }
   FC_CAPTURE_AND_RETHROW()
}

void database::push_applied_operation( const operation& op )
{
   operation_object obj;
   obj.trx_id       = _current_trx_id;
   obj.block        = _current_block_num;
   obj.trx_in_block = _current_trx_in_block;
   obj.op_in_trx    = _current_op_in_trx;
   obj.virtual_op   = _current_virtual_op++;
   obj.op           = op;

   pre_apply_operation( obj );
}


void database::notify_post_apply_operation( const operation& op )
{
   operation_object obj;
   obj.trx_id       = _current_trx_id;
   obj.block        = _current_block_num;
   obj.trx_in_block = _current_trx_in_block;
   obj.op_in_trx    = _current_op_in_trx;
   obj.virtual_op   = _current_virtual_op;
   obj.op           = op;

   post_apply_operation( obj );
}

string database::get_scheduled_witness( uint32_t slot_num )const
{
   const dynamic_global_property_object& dpo = get_dynamic_global_properties();
   const witness_schedule_object& wso = witness_schedule_id_type()(*this);
   uint64_t current_aslot = dpo.current_aslot + slot_num;
   return wso.current_shuffled_witnesses[ current_aslot % wso.current_shuffled_witnesses.size() ];
}

fc::time_point_sec database::get_slot_time(uint32_t slot_num)const
{
   if( slot_num == 0 )
      return fc::time_point_sec();

   auto interval = STEEMIT_BLOCK_INTERVAL;
   const dynamic_global_property_object& dpo = get_dynamic_global_properties();

   if( head_block_num() == 0 )
   {
      // n.b. first block is at genesis_time plus one block interval
      fc::time_point_sec genesis_time = dpo.time;
      return genesis_time + slot_num * interval;
   }

   int64_t head_block_abs_slot = head_block_time().sec_since_epoch() / interval;
   fc::time_point_sec head_slot_time( head_block_abs_slot * interval );

   // "slot 0" is head_slot_time
   // "slot 1" is head_slot_time,
   //   plus maint interval if head block is a maint block
   //   plus block interval if head block is not a maint block
   return head_slot_time + (slot_num * interval);
}

uint32_t database::get_slot_at_time(fc::time_point_sec when)const
{
   fc::time_point_sec first_slot_time = get_slot_time( 1 );
   if( when < first_slot_time )
      return 0;
   return (when - first_slot_time).to_seconds() / STEEMIT_BLOCK_INTERVAL + 1;
}

/**
 *  Converts STEEM into sbd and adds it to to_account while reducing the STEEM supply
 *  by STEEM and increasing the sbd supply by the specified amount.
 */
asset database::create_sbd( const account_object& to_account, asset steem )
{
   try
   {
      if( steem.amount == 0 )
         return asset(0, SBD_SYMBOL);

      const auto& median_price = get_feed_history().current_median_history;
      const auto& gpo = get_dynamic_global_properties();

      if( !median_price.is_null() )
      {
         auto to_sbd = ( gpo.sbd_print_rate * steem.amount ) / STEEMIT_100_PERCENT;
         auto to_steem = steem.amount - to_sbd;

         auto sbd = asset( to_sbd, STEEM_SYMBOL ) * median_price;

         adjust_balance( to_account, sbd );
         adjust_balance( to_account, asset( to_steem, STEEM_SYMBOL ) );
         adjust_supply( asset( -to_sbd, STEEM_SYMBOL ) );
         adjust_supply( sbd );
         return sbd;
      }
      else
      {
         adjust_balance( to_account, steem );
         return steem;
      }
   }
   FC_CAPTURE_LOG_AND_RETHROW( (to_account.name)(steem) )
}

/**
 * @param to_account - the account to receive the new vesting shares
 * @param STEEM - STEEM to be converted to vesting shares
 */
asset database::create_vesting( const account_object& to_account, asset steem )
{
   try
   {
      const auto& cprops = get_dynamic_global_properties();

      /**
       *  The ratio of total_vesting_shares / total_vesting_fund_steem should not
       *  change as the result of the user adding funds
       *
       *  V / C  = (V+Vn) / (C+Cn)
       *
       *  Simplifies to Vn = (V * Cn ) / C
       *
       *  If Cn equals o.amount, then we must solve for Vn to know how many new vesting shares
       *  the user should receive.
       *
       *  128 bit math is requred due to multiplying of 64 bit numbers. This is done in asset and price.
       */
      asset new_vesting = steem * cprops.get_vesting_share_price();

      modify( to_account, [&]( account_object& to )
      {
         to.vesting_shares += new_vesting;
      } );

      modify( cprops, [&]( dynamic_global_property_object& props )
      {
         props.total_vesting_fund_steem += steem;
         props.total_vesting_shares += new_vesting;
      } );

      adjust_proxied_witness_votes( to_account, new_vesting.amount );

      return new_vesting;
   }
   FC_CAPTURE_AND_RETHROW( (to_account.name)(steem) )
}

fc::sha256 database::get_pow_target()const
{
   const auto& dgp = get_dynamic_global_properties();
   fc::sha256 target;
   target._hash[0] = -1;
   target._hash[1] = -1;
   target._hash[2] = -1;
   target._hash[3] = -1;
   target = target >> ((dgp.num_pow_witnesses/4)+4);
   return target;
}

uint32_t database::get_pow_summary_target()const
{
   const dynamic_global_property_object& dgp = get_dynamic_global_properties();
   if( dgp.num_pow_witnesses >= 1004 )
      return 0;

   return (0xFC00 - 0x0040 * dgp.num_pow_witnesses) << 0x10;
}

void database::update_witness_schedule4()
{
   vector<string> active_witnesses;

   /// Add the highest voted witnesses
   flat_set<witness_id_type> selected_voted;
   selected_voted.reserve( STEEMIT_MAX_VOTED_WITNESSES );
   const auto& widx         = get_index_type<witness_index>().indices().get<by_vote_name>();
   for( auto itr = widx.begin();
        itr != widx.end() && selected_voted.size() <  STEEMIT_MAX_VOTED_WITNESSES;
        ++itr )
   {
      selected_voted.insert(itr->get_id());
      active_witnesses.push_back(itr->owner);
   }

   /// Add miners from the top of the mining queue
   flat_set<witness_id_type> selected_miners;
   selected_miners.reserve( STEEMIT_MAX_MINER_WITNESSES );
   const auto& gprops = get_dynamic_global_properties();
   const auto& pow_idx      = get_index_type<witness_index>().indices().get<by_pow>();
   auto mitr = pow_idx.upper_bound(0);
   while( mitr != pow_idx.end() && selected_miners.size() < STEEMIT_MAX_MINER_WITNESSES )
   {
      // Skip any miner who is a  top voted witness
      if( selected_voted.find(mitr->get_id()) == selected_voted.end() )
      {
         selected_miners.insert(mitr->get_id());
         active_witnesses.push_back(mitr->owner);
      }
      auto itr = mitr;
      ++mitr;
      modify( *itr, [&](witness_object& wit )
      {
         wit.pow_worker = 0;
      } );
      modify( gprops, [&]( dynamic_global_property_object& obj )
      {
         obj.num_pow_witnesses--;
      } );
   }

   /// Add the running witnesses in the lead
   const witness_schedule_object& wso = witness_schedule_id_type()(*this);
   fc::uint128 new_virtual_time = wso.current_virtual_time;
   const auto& schedule_idx = get_index_type<witness_index>().indices().get<by_schedule_time>();
   auto sitr = schedule_idx.begin();
   vector<decltype(sitr)> processed_witnesses;
   for( auto witness_count = selected_voted.size() + selected_miners.size();
        sitr != schedule_idx.end() && witness_count < STEEMIT_MAX_MINERS;
        ++sitr )
   {
      new_virtual_time = sitr->virtual_scheduled_time; /// everyone advances to at least this time
      processed_witnesses.push_back(sitr);
      if( selected_miners.find(sitr->get_id()) == selected_miners.end()
          && selected_voted.find(sitr->get_id()) == selected_voted.end() )
      {
         active_witnesses.push_back(sitr->owner);
         ++witness_count;
      }
   }

   /// Update virtual schedule of processed witnesses
   bool reset_virtual_time = false;
   for( auto itr = processed_witnesses.begin(); itr != processed_witnesses.end(); ++itr )
   {
      auto new_virtual_scheduled_time = new_virtual_time + VIRTUAL_SCHEDULE_LAP_LENGTH2 / ((*itr)->votes.value+1);
      if( new_virtual_scheduled_time < new_virtual_time )
      {
         reset_virtual_time = true; /// overflow
         break;
      }
      modify( *(*itr), [&]( witness_object& wo )
      {
         wo.virtual_position        = fc::uint128();
         wo.virtual_last_update     = new_virtual_time;
         wo.virtual_scheduled_time  = new_virtual_scheduled_time;
      } );
   }
   if( reset_virtual_time )
   {
      new_virtual_time = fc::uint128();
      reset_virtual_schedule_time();
   }

   FC_ASSERT( active_witnesses.size() == STEEMIT_MAX_MINERS, "number of active witnesses does not equal STEEMIT_MAX_MINERS",
                                       ("active_witnesses.size()",active_witnesses.size()) ("STEEMIT_MAX_MINERS",STEEMIT_MAX_MINERS) );

   auto majority_version = wso.majority_version;

   if( has_hardfork( STEEMIT_HARDFORK_0_5__54 ) )
   {
      flat_map< version, uint32_t, std::greater< version > > witness_versions;
      flat_map< std::tuple< hardfork_version, time_point_sec >, uint32_t > hardfork_version_votes;

      for( uint32_t i = 0; i < wso.current_shuffled_witnesses.size(); i++ )
      {
         auto witness = get_witness( wso.current_shuffled_witnesses[ i ] );
         if( witness_versions.find( witness.running_version ) == witness_versions.end() )
            witness_versions[ witness.running_version ] = 1;
         else
            witness_versions[ witness.running_version ] += 1;

         auto version_vote = std::make_tuple( witness.hardfork_version_vote, witness.hardfork_time_vote );
         if( hardfork_version_votes.find( version_vote ) == hardfork_version_votes.end() )
            hardfork_version_votes[ version_vote ] = 1;
         else
            hardfork_version_votes[ version_vote ] += 1;
      }

      int witnesses_on_version = 0;
      auto ver_itr = witness_versions.begin();

      // The map should be sorted highest version to smallest, so we iterate until we hit the majority of witnesses on at least this version
      while( ver_itr != witness_versions.end() )
      {
         witnesses_on_version += ver_itr->second;

         if( witnesses_on_version >= STEEMIT_HARDFORK_REQUIRED_WITNESSES )
         {
            majority_version = ver_itr->first;
            break;
         }

         ++ver_itr;
      }

      auto hf_itr = hardfork_version_votes.begin();

      while( hf_itr != hardfork_version_votes.end() )
      {
         if( hf_itr->second >= STEEMIT_HARDFORK_REQUIRED_WITNESSES )
         {
            modify( hardfork_property_id_type()( *this ), [&]( hardfork_property_object& hpo )
            {
               hpo.next_hardfork = std::get<0>( hf_itr->first );
               hpo.next_hardfork_time = std::get<1>( hf_itr->first );
            } );

            break;
         }

         ++hf_itr;
      }

      // We no longer have a majority
      if( hf_itr == hardfork_version_votes.end() )
      {
         modify( hardfork_property_id_type()( *this ), [&]( hardfork_property_object& hpo )
         {
            hpo.next_hardfork = hpo.current_hardfork_version;
         });
      }
   }

   modify( wso, [&]( witness_schedule_object& _wso )
   {
      _wso.current_shuffled_witnesses = active_witnesses;

      /// shuffle current shuffled witnesses
      auto now_hi = uint64_t(head_block_time().sec_since_epoch()) << 32;
      for( uint32_t i = 0; i < _wso.current_shuffled_witnesses.size(); ++i )
      {
         /// High performance random generator
         /// http://xorshift.di.unimi.it/
         uint64_t k = now_hi + uint64_t(i)*2685821657736338717ULL;
         k ^= (k >> 12);
         k ^= (k << 25);
         k ^= (k >> 27);
         k *= 2685821657736338717ULL;

         uint32_t jmax = _wso.current_shuffled_witnesses.size() - i;
         uint32_t j = i + k%jmax;
         std::swap( _wso.current_shuffled_witnesses[i],
                    _wso.current_shuffled_witnesses[j] );
      }

      _wso.current_virtual_time = new_virtual_time;
      _wso.next_shuffle_block_num = head_block_num() + _wso.current_shuffled_witnesses.size();
      _wso.majority_version = majority_version;
   } );

   update_median_witness_props();
}


/**
 *
 *  See @ref witness_object::virtual_last_update
 */
void database::update_witness_schedule()
{
   if( (head_block_num() % STEEMIT_MAX_MINERS) == 0 ) //wso.next_shuffle_block_num )
   {
      if( has_hardfork(STEEMIT_HARDFORK_0_4) )
      {
         update_witness_schedule4();
         return;
      }

      const auto& props = get_dynamic_global_properties();
      const witness_schedule_object& wso = witness_schedule_id_type()(*this);


      vector<string> active_witnesses;
      active_witnesses.reserve( STEEMIT_MAX_MINERS );

      fc::uint128 new_virtual_time;

      /// only use vote based scheduling after the first 1M STEEM is created or if there is no POW queued
      if( props.num_pow_witnesses == 0 || head_block_num() > STEEMIT_START_MINER_VOTING_BLOCK )
      {
         const auto& widx         = get_index_type<witness_index>().indices().get<by_vote_name>();

         for( auto itr = widx.begin(); itr != widx.end() && (active_witnesses.size() < (STEEMIT_MAX_MINERS-2)); ++itr )
         {
            if( itr->pow_worker )
               continue;

            active_witnesses.push_back(itr->owner);

            /// don't consider the top 19 for the purpose of virtual time scheduling
            modify( *itr, [&]( witness_object& wo )
            {
               wo.virtual_scheduled_time = fc::uint128::max_value();
            } );
         }

         /// add the virtual scheduled witness, reseeting their position to 0 and their time to completion

         const auto& schedule_idx = get_index_type<witness_index>().indices().get<by_schedule_time>();
         auto sitr = schedule_idx.begin();
         while( sitr != schedule_idx.end() && sitr->pow_worker )
            ++sitr;

         if( sitr != schedule_idx.end() )
         {
            active_witnesses.push_back(sitr->owner);
            modify( *sitr, [&]( witness_object& wo )
            {
               wo.virtual_position = fc::uint128();
               new_virtual_time = wo.virtual_scheduled_time; /// everyone advances to this time

               /// extra cautious sanity check... we should never end up here if witnesses are
               /// properly voted on. TODO: remove this line if it is not triggered and therefore
               /// the code path is unreachable.
               if( new_virtual_time == fc::uint128::max_value() )
                   new_virtual_time = fc::uint128();

               /// this witness will produce again here
               if( has_hardfork( STEEMIT_HARDFORK_0_2 ) )
                  wo.virtual_scheduled_time += VIRTUAL_SCHEDULE_LAP_LENGTH2 / (wo.votes.value+1);
               else
                  wo.virtual_scheduled_time += VIRTUAL_SCHEDULE_LAP_LENGTH / (wo.votes.value+1);
            } );
         }

         /* TODO: delete this if we can reindex without it through HF4 */
         if( !has_hardfork( STEEMIT_HARDFORK_0_4 ) )
         {
            while( sitr != schedule_idx.end() && sitr->pow_worker )
            {
               modify( *sitr, [&]( witness_object& wo ) {
                       wo.virtual_last_update = new_virtual_time;
                       });
               ++sitr;
            }
         }
      }

      /// Add the next POW witness to the active set if there is one...
      const auto& pow_idx = get_index_type<witness_index>().indices().get<by_pow>();

      auto itr = pow_idx.upper_bound(0);
      /// if there is more than 1 POW witness, then pop the first one from the queue...
      if( props.num_pow_witnesses > STEEMIT_MAX_MINERS )
      {
         if( itr != pow_idx.end() )
         {
            modify( *itr, [&](witness_object& wit )
            {
               wit.pow_worker = 0;
            } );
            modify( get_dynamic_global_properties(), [&]( dynamic_global_property_object& obj )
            {
                obj.num_pow_witnesses--;
            } );
         }
      }

      /// add all of the pow witnesses to the round until voting takes over, then only add one per round
      itr = pow_idx.upper_bound(0);
      while( itr != pow_idx.end() )
      {
         active_witnesses.push_back( itr->owner );

         if( head_block_num() > STEEMIT_START_MINER_VOTING_BLOCK || active_witnesses.size() >= STEEMIT_MAX_MINERS )
            break;
         ++itr;
      }

      modify( wso, [&]( witness_schedule_object& _wso )
      {
      /*
         _wso.current_shuffled_witnesses.clear();
         _wso.current_shuffled_witnesses.reserve( active_witnesses.size() );

         for( const string& w : active_witnesses )
            _wso.current_shuffled_witnesses.push_back( w );
            */
         _wso.current_shuffled_witnesses = active_witnesses;

         auto now_hi = uint64_t(head_block_time().sec_since_epoch()) << 32;
         for( uint32_t i = 0; i < _wso.current_shuffled_witnesses.size(); ++i )
         {
            /// High performance random generator
            /// http://xorshift.di.unimi.it/
            uint64_t k = now_hi + uint64_t(i)*2685821657736338717ULL;
            k ^= (k >> 12);
            k ^= (k << 25);
            k ^= (k >> 27);
            k *= 2685821657736338717ULL;

            uint32_t jmax = _wso.current_shuffled_witnesses.size() - i;
            uint32_t j = i + k%jmax;
            std::swap( _wso.current_shuffled_witnesses[i],
                       _wso.current_shuffled_witnesses[j] );
         }

         if( props.num_pow_witnesses == 0 || head_block_num() > STEEMIT_START_MINER_VOTING_BLOCK )
            _wso.current_virtual_time = new_virtual_time;

         _wso.next_shuffle_block_num = head_block_num() + _wso.current_shuffled_witnesses.size();
      } );
      update_median_witness_props();
   }
}

void database::update_median_witness_props()
{
   const witness_schedule_object& wso = witness_schedule_id_type()(*this);

   /// fetch all witness objects
   vector<const witness_object*> active; active.reserve( wso.current_shuffled_witnesses.size() );
   for( const auto& wname : wso.current_shuffled_witnesses )
   {
      active.push_back(&get_witness(wname));
   }

   /// sort them by account_creation_fee
   std::sort( active.begin(), active.end(), [&]( const witness_object* a, const witness_object* b )
   {
      return a->props.account_creation_fee.amount < b->props.account_creation_fee.amount;
   } );

   modify( wso, [&]( witness_schedule_object& _wso )
   {
     _wso.median_props.account_creation_fee = active[active.size()/2]->props.account_creation_fee;
   } );

   /// sort them by maximum_block_size
   std::sort( active.begin(), active.end(), [&]( const witness_object* a, const witness_object* b )
   {
      return a->props.maximum_block_size < b->props.maximum_block_size;
   } );

   modify( get_dynamic_global_properties(), [&]( dynamic_global_property_object& p )
   {
         p.maximum_block_size = active[active.size()/2]->props.maximum_block_size;
   } );


   /// sort them by sbd_interest_rate
   std::sort( active.begin(), active.end(), [&]( const witness_object* a, const witness_object* b )
   {
      return a->props.sbd_interest_rate < b->props.sbd_interest_rate;
   } );

   modify( get_dynamic_global_properties(), [&]( dynamic_global_property_object& p )
   {
         p.sbd_interest_rate = active[active.size()/2]->props.sbd_interest_rate;
   } );
}

void database::adjust_proxied_witness_votes( const account_object& a,
                                   const std::array< share_type, STEEMIT_MAX_PROXY_RECURSION_DEPTH+1 >& delta,
                                   int depth )
{
   if( a.proxy != STEEMIT_PROXY_TO_SELF_ACCOUNT )
   {
      /// nested proxies are not supported, vote will not propagate
      if( depth >= STEEMIT_MAX_PROXY_RECURSION_DEPTH )
         return;

      const auto& proxy = get_account( a.proxy );

      modify( proxy, [&]( account_object& a )
      {
         for( int i = STEEMIT_MAX_PROXY_RECURSION_DEPTH - depth - 1; i >= 0; --i )
         {
            a.proxied_vsf_votes[i+depth] += delta[i];
         }
      } );

      adjust_proxied_witness_votes( proxy, delta, depth + 1 );
   }
   else
   {
      share_type total_delta = 0;
      for( int i = STEEMIT_MAX_PROXY_RECURSION_DEPTH - depth; i >= 0; --i )
         total_delta += delta[i];
      adjust_witness_votes( a, total_delta );
   }
}

void database::adjust_proxied_witness_votes( const account_object& a, share_type delta, int depth )
{
   if( a.proxy != STEEMIT_PROXY_TO_SELF_ACCOUNT )
   {
      /// nested proxies are not supported, vote will not propagate
      if( depth >= STEEMIT_MAX_PROXY_RECURSION_DEPTH )
         return;

      const auto& proxy = get_account( a.proxy );

      modify( proxy, [&]( account_object& a )
      {
         a.proxied_vsf_votes[depth] += delta;
      } );

      adjust_proxied_witness_votes( proxy, delta, depth + 1 );
   }
   else
   {
     adjust_witness_votes( a, delta );
   }
}

void database::adjust_witness_votes( const account_object& a, share_type delta )
{
   const auto& vidx = get_index_type<witness_vote_index>().indices().get<by_account_witness>();
   auto itr = vidx.lower_bound( boost::make_tuple( a.get_id(), witness_id_type() ) );
   while( itr != vidx.end() && itr->account == a.get_id() )
   {
      adjust_witness_vote( itr->witness(*this), delta );
      ++itr;
   }
}

void database::adjust_witness_vote( const witness_object& witness, share_type delta )
{
   const witness_schedule_object& wso = witness_schedule_id_type()(*this);
   modify( witness, [&]( witness_object& w )
   {
      auto delta_pos = w.votes.value * (wso.current_virtual_time - w.virtual_last_update);
      w.virtual_position += delta_pos;

      w.virtual_last_update = wso.current_virtual_time;
      w.votes += delta;
      FC_ASSERT( w.votes <= get_dynamic_global_properties().total_vesting_shares.amount, "", ("w.votes", w.votes)("props",get_dynamic_global_properties().total_vesting_shares) );

      if( has_hardfork( STEEMIT_HARDFORK_0_2 ) )
         w.virtual_scheduled_time = w.virtual_last_update + (VIRTUAL_SCHEDULE_LAP_LENGTH2 - w.virtual_position)/(w.votes.value+1);
      else
         w.virtual_scheduled_time = w.virtual_last_update + (VIRTUAL_SCHEDULE_LAP_LENGTH - w.virtual_position)/(w.votes.value+1);

      /** witnesses with a low number of votes could overflow the time field and end up with a scheduled time in the past */
      if( has_hardfork( STEEMIT_HARDFORK_0_4 ) )
      {
         if( w.virtual_scheduled_time < wso.current_virtual_time )
            w.virtual_scheduled_time = fc::uint128::max_value();
      }
   } );
}


void database::clear_witness_votes( const account_object& a )
{
   const auto& vidx = get_index_type<witness_vote_index>().indices().get<by_account_witness>();
   auto itr = vidx.lower_bound( boost::make_tuple( a.get_id(), witness_id_type() ) );
   while( itr != vidx.end() && itr->account == a.get_id() )
   {
      const auto& current = *itr;
      ++itr;
      remove(current);
   }

   if( has_hardfork( STEEMIT_HARDFORK_0_6__104 ) ) // TODO: this check can be removed after hard fork
      modify( a, [&](account_object& acc )
      {
         acc.witnesses_voted_for = 0;
      });
}

/**
 * This method recursively tallies children_rshares2 for this post plus all of its parents,
 * TODO: this method can be skipped for validation-only nodes
 */
void database::adjust_rshares2( const comment_object& c, fc::uint128_t old_rshares2, fc::uint128_t new_rshares2 )
{
   modify( c, [&](comment_object& comment )
   {
      comment.children_rshares2 -= old_rshares2;
      comment.children_rshares2 += new_rshares2;
   } );
   if( c.depth )
   {
      adjust_rshares2( get_comment( c.parent_author, c.parent_permlink ), old_rshares2, new_rshares2 );
   }
   else
   {
      const auto& cprops = get_dynamic_global_properties();
      modify( cprops, [&]( dynamic_global_property_object& p )
      {
         p.total_reward_shares2 -= old_rshares2;
         p.total_reward_shares2 += new_rshares2;
      } );
   }
}

void database::update_owner_authority( const account_object& account, const authority& owner_authority )
{
   if( head_block_num() >= STEEMIT_OWNER_AUTH_HISTORY_TRACKING_START_BLOCK_NUM )
   {
      create< owner_authority_history_object >( [&]( owner_authority_history_object& hist )
      {
         hist.account = account.name;
         hist.previous_owner_authority = account.owner;
         hist.last_valid_time = head_block_time();
      });
   }

   modify( account, [&]( account_object& a )
   {
      a.owner = owner_authority;
      a.last_owner_update = head_block_time();
   });
}

void database::process_vesting_withdrawals()
{
   const auto& widx = get_index_type< account_index >().indices().get< by_next_vesting_withdrawal >();
   const auto& didx = get_index_type< withdraw_vesting_route_index >().indices().get< by_withdraw_route >();
   auto current = widx.begin();

   const auto& cprops = get_dynamic_global_properties();

   while( current != widx.end() && current->next_vesting_withdrawal <= head_block_time() )
   {
      const auto& from_account = *current; ++current;

      /**
      *  Let T = total tokens in vesting fund
      *  Let V = total vesting shares
      *  Let v = total vesting shares being cashed out
      *
      *  The user may withdraw  vT / V tokens
      */
      share_type to_withdraw;
      if ( from_account.to_withdraw - from_account.withdrawn < from_account.vesting_withdraw_rate.amount )
         to_withdraw = std::min( from_account.vesting_shares.amount, from_account.to_withdraw % from_account.vesting_withdraw_rate.amount ).value;
      else
         to_withdraw = std::min( from_account.vesting_shares.amount, from_account.vesting_withdraw_rate.amount ).value;

      share_type vests_deposited_as_steem = 0;
      share_type vests_deposited_as_vests = 0;
      asset total_steem_converted = asset( 0, STEEM_SYMBOL );

      // Do two passes, the first for vests, the second for steem. Try to maintain as much accuracy for vests as possible.
      for( auto itr = didx.upper_bound( boost::make_tuple( from_account.id, account_id_type() ) );
           itr != didx.end() && itr->from_account == from_account.id;
           ++itr )
      {
         if( itr->auto_vest )
         {
            share_type to_deposit = ( ( fc::uint128_t ( to_withdraw.value ) * itr->percent ) / STEEMIT_100_PERCENT ).to_uint64();
            vests_deposited_as_vests += to_deposit;

            if( to_deposit > 0 )
            {
               const auto& to_account = itr->to_account( *this );

               modify( to_account, [&]( account_object& a )
               {
                  a.vesting_shares.amount += to_deposit;
               });

               adjust_proxied_witness_votes( to_account, to_deposit );

               push_applied_operation( fill_vesting_withdraw_operation( from_account.name, to_account.name, asset( to_deposit, VESTS_SYMBOL ), asset( to_deposit, VESTS_SYMBOL ) ) );
            }
         }
      }

      for( auto itr = didx.upper_bound( boost::make_tuple( from_account.id, account_id_type() ) );
           itr != didx.end() && itr->from_account == from_account.id;
           ++itr )
      {
         if( !itr->auto_vest )
         {
            const auto& to_account = itr->to_account( *this );

            share_type to_deposit = ( ( fc::uint128_t ( to_withdraw.value ) * itr->percent ) / STEEMIT_100_PERCENT ).to_uint64();
            vests_deposited_as_steem += to_deposit;
            auto converted_steem = asset( to_deposit, VESTS_SYMBOL ) * cprops.get_vesting_share_price();
            total_steem_converted += converted_steem;

            if( to_deposit > 0 )
            {
               modify( to_account, [&]( account_object& a )
               {
                  a.balance += converted_steem;
               });

               modify( cprops, [&]( dynamic_global_property_object& o )
               {
                  o.total_vesting_fund_steem -= converted_steem;
                  o.total_vesting_shares.amount -= to_deposit;
               });

               push_applied_operation( fill_vesting_withdraw_operation( from_account.name, to_account.name, asset( to_deposit, VESTS_SYMBOL), converted_steem ) );
            }
         }
      }

      share_type to_convert = to_withdraw - vests_deposited_as_steem - vests_deposited_as_vests;
      FC_ASSERT( to_convert >= 0, "Deposited more vests than were supposed to be withdrawn" );

      auto converted_steem = asset( to_convert, VESTS_SYMBOL ) * cprops.get_vesting_share_price();

      modify( from_account, [&]( account_object& a )
      {
         a.vesting_shares.amount -= to_withdraw;
         a.balance += converted_steem;
         a.withdrawn += to_withdraw;

         if( a.withdrawn >= a.to_withdraw || a.vesting_shares.amount == 0 )
         {
            a.vesting_withdraw_rate.amount = 0;
            a.next_vesting_withdrawal = fc::time_point_sec::maximum();
         }
         else
         {
            a.next_vesting_withdrawal += fc::seconds( STEEMIT_VESTING_WITHDRAW_INTERVAL_SECONDS );
         }
      });

      modify( cprops, [&]( dynamic_global_property_object& o )
      {
         o.total_vesting_fund_steem -= converted_steem;
         o.total_vesting_shares.amount -= to_convert;
      });

      if( to_withdraw > 0 )
         adjust_proxied_witness_votes( from_account, -to_withdraw );

      push_applied_operation( fill_vesting_withdraw_operation( from_account.name, from_account.name, asset( to_withdraw, VESTS_SYMBOL ), converted_steem ) );
   }
}

void database::adjust_total_payout( const comment_object& cur, const asset& sbd_created, const asset& curator_sbd_value )
{
   modify( cur, [&]( comment_object& c )
   {
      if( c.total_payout_value.symbol == sbd_created.symbol )
         c.total_payout_value += sbd_created;
         c.curator_payout_value += curator_sbd_value;
   } );
   /// TODO: potentially modify author's total payout numbers as well
}

/**
 *  This method will iterate through all comment_vote_objects and give them
 *  (max_rewards * weight) / c.total_vote_weight.
 *
 *  @returns unclaimed rewards.
 */
share_type database::pay_discussions( const comment_object& c, share_type max_rewards )
{
   share_type unclaimed_rewards = max_rewards;
   std::deque< comment_id_type > child_queue;

   if( c.children_rshares2 > 0 )
   {
      const auto& comment_by_parent = get_index_type< comment_index >().indices().get< by_parent >();
      fc::uint128_t total_rshares2( c.children_rshares2 - calculate_vshares( c.net_rshares.value ) );
      child_queue.push_back( c.id );

      // Pre-order traversal of the tree of child comments
      while( child_queue.size() )
      {
         const auto& cur = child_queue.front()( *this );
         child_queue.pop_front();

         if( cur.net_rshares > 0 )
         {
            auto claim = static_cast< uint64_t >( ( to256( calculate_vshares( cur.net_rshares.value ) ) * max_rewards.value ) / to256( total_rshares2 ) );
            unclaimed_rewards -= claim;

            if( claim > 0 )
            {
               auto vest_created = create_vesting( get_account( cur.author ), asset( claim, STEEM_SYMBOL ) );
               // create discussion reward vop
            }
         }

         auto itr = comment_by_parent.lower_bound( boost::make_tuple( cur.author, cur.permlink, comment_id_type() ) );

         while( itr != comment_by_parent.end() && itr->parent_author == cur.author && itr->parent_permlink == cur.permlink )
         {
            child_queue.push_back( itr->id );
            ++itr;
         }
      }
   }

   return unclaimed_rewards;
}

/**
 *  This method will iterate through all comment_vote_objects and give them
 *  (max_rewards * weight) / c.total_vote_weight.
 *
 *  @returns unclaimed rewards.
 */
share_type database::pay_curators( const comment_object& c, share_type max_rewards )
{
   try
   {
      uint128_t total_weight( c.total_vote_weight );
      //edump( (total_weight)(max_rewards) );
      share_type unclaimed_rewards = max_rewards;

      if( c.total_vote_weight > 0 && c.allow_curation_rewards )
      {
         const auto& cvidx = get_index_type<comment_vote_index>().indices().get<by_comment_weight_voter>();
         auto itr = cvidx.lower_bound( c.id );
         while( itr != cvidx.end() && itr->comment == c.id )
         {
            uint128_t weight( itr->weight );
            auto claim = ( ( max_rewards.value * weight ) / total_weight ).to_uint64();
            if( claim > 0 ) // min_amt is non-zero satoshis
            {
               unclaimed_rewards -= claim;
               const auto& voter = itr->voter(*this);
               auto reward = create_vesting( voter, asset( claim, STEEM_SYMBOL ) );
               push_applied_operation( curate_reward_operation( voter.name, reward, c.author, c.permlink ) );
               #ifndef IS_LOW_MEM
               modify( voter, [&]( account_object& a )
               {
                  a.curation_rewards += claim;
               });
               #endif
            }
            ++itr;
         }
      }

      if( !c.allow_curation_rewards )
      {
         modify( get_dynamic_global_properties(), [&]( dynamic_global_property_object& props )
         {
            props.total_reward_fund_steem += unclaimed_rewards;
         });

         unclaimed_rewards = 0;
      }

      return unclaimed_rewards;
   } FC_CAPTURE_AND_RETHROW()
}

void database::cashout_comment_helper( const comment_object& comment )
{
   try
   {
      const auto& cat = get_category( comment.category );

      if( comment.net_rshares > 0 )
      {
         uint128_t reward_tokens = uint128_t( claim_rshare_reward( comment.net_rshares, comment.reward_weight, to_steem( comment.max_accepted_payout ) ).value );

         asset total_payout;
         if( reward_tokens > 0 )
         {
            share_type discussion_tokens = 0;
            share_type curation_tokens = ( ( reward_tokens * get_curation_rewards_percent() ) / STEEMIT_100_PERCENT ).to_uint64();
            if( comment.parent_author.size() == 0 )
               discussion_tokens = ( ( reward_tokens * get_discussion_rewards_percent() ) / STEEMIT_100_PERCENT ).to_uint64();

            share_type author_tokens = reward_tokens.to_uint64() - discussion_tokens - curation_tokens;

            author_tokens += pay_curators( comment, curation_tokens );

            if( discussion_tokens > 0 )
               author_tokens += pay_discussions( comment, discussion_tokens );

            auto sbd_steem     = ( author_tokens * comment.percent_steem_dollars ) / ( 2 * STEEMIT_100_PERCENT ) ;
            auto vesting_steem = author_tokens - sbd_steem;

            const auto& author = get_account( comment.author );
            auto vest_created = create_vesting( author, vesting_steem );
            auto sbd_created = create_sbd( author, sbd_steem );

            if( sbd_created.symbol == SBD_SYMBOL )
               adjust_total_payout( comment, sbd_created + to_sbd( asset( vesting_steem, STEEM_SYMBOL ) ), to_sbd( asset( reward_tokens.to_uint64() - author_tokens, STEEM_SYMBOL ) ) );
            else
               adjust_total_payout( comment, to_sbd( asset( vesting_steem + sbd_steem, STEEM_SYMBOL ) ), to_sbd( asset( reward_tokens.to_uint64() - author_tokens, STEEM_SYMBOL ) ) );

            push_applied_operation( comment_reward_operation( comment.author, comment.permlink, sbd_created, vest_created ) );

            // stats only.. TODO: Move to plugin...
            total_payout = to_sbd( asset( reward_tokens.to_uint64(), STEEM_SYMBOL ) );

            #ifndef IS_LOW_MEM
            modify( comment, [&]( comment_object& c )
            {
               c.author_rewards += author_tokens;
            });

            modify( get_account( comment.author ), [&]( account_object& a )
            {
               a.posting_rewards += author_tokens;
            });
            #endif

            modify( cat, [&]( category_object& c )
            {
               c.total_payouts += total_payout;
            } );

         }

         fc::uint128_t old_rshares2 = calculate_vshares( comment.net_rshares.value );
         adjust_rshares2( comment, old_rshares2, 0 );


         if( reward_tokens > 0 )
            notify_post_apply_operation( comment_payout_operation( comment.author, comment.permlink, total_payout ) );
      }

      modify( cat, [&]( category_object& c )
      {
         c.abs_rshares -= comment.abs_rshares;
         c.last_update  = head_block_time();
      } );

      modify( comment, [&]( comment_object& c )
      {
         /**
         * A payout is only made for positive rshares, negative rshares hang around
         * for the next time this post might get an upvote.
         */
         if( c.net_rshares > 0 )
            c.net_rshares = 0;
         c.children_abs_rshares = 0;
         c.abs_rshares  = 0;
         c.vote_rshares = 0;
         c.total_vote_weight = 0;
         c.max_cashout_time = fc::time_point_sec::maximum();

         if( c.parent_author.size() == 0 )
         {
            if( has_hardfork( STEEMIT_HARDFORK_0_12__177 ) && c.last_payout == fc::time_point_sec::min() )
               c.cashout_time = head_block_time() + STEEMIT_SECOND_CASHOUT_WINDOW;
            else
               c.cashout_time = fc::time_point_sec::maximum();
         }

         if( calculate_discussion_payout_time( c ) == fc::time_point_sec::maximum() )
            c.mode = archived;
         else
            c.mode = second_payout;

         c.last_payout = head_block_time();
      } );

      const auto& vote_idx = get_index_type< comment_vote_index >().indices().get< by_comment_voter >();
      auto vote_itr = vote_idx.lower_bound( comment_id_type( comment.id ) );
      while( vote_itr != vote_idx.end() && vote_itr->comment == comment.id )
      {
         const auto& cur_vote = *vote_itr;
         ++vote_itr;
         if( !has_hardfork( STEEMIT_HARDFORK_0_12__177 ) || calculate_discussion_payout_time( comment ) != fc::time_point_sec::maximum() )
         {
            modify( cur_vote, [&]( comment_vote_object& cvo )
            {
               cvo.num_changes = -1;
            });
         }
         else
         {
#ifdef CLEAR_VOTES
            remove( cur_vote );
#endif
         }
      }
   } FC_CAPTURE_AND_RETHROW( (comment) )
}

void database::process_comment_cashout()
{
   /// don't allow any content to get paid out until the website is ready to launch
   /// and people have had a week to start posting.  The first cashout will be the biggest because it
   /// will represent 2+ months of rewards.
   if( !has_hardfork( STEEMIT_FIRST_CASHOUT_TIME ) )
      return;

   int count = 0;
   const auto& cidx        = get_index_type<comment_index>().indices().get<by_cashout_time>();
   const auto& com_by_root = get_index_type< comment_index >().indices().get< by_root >();

   auto current = cidx.begin();
   while( current != cidx.end() && current->cashout_time <= head_block_time() )
   {
      auto itr = com_by_root.lower_bound( current->root_comment );
      while( itr != com_by_root.end() && itr->root_comment == current->root_comment )
      {
         const auto& comment = *itr; ++itr;
         cashout_comment_helper( comment );
         ++count;
      }
      current = cidx.begin();
   }
}

/**
 *  Overall the network has an inflation rate of 102% of virtual steem per year
 *  90% of inflation is directed to vesting shares
 *  10% of inflation is directed to subjective proof of work voting
 *  1% of inflation is directed to liquidity providers
 *  1% of inflation is directed to block producers
 *
 *  This method pays out vesting and reward shares every block, and liquidity shares once per day.
 *  This method does not pay out witnesses.
 */
void database::process_funds()
{
   const auto& props = get_dynamic_global_properties();

   auto content_reward = get_content_reward();
   auto curate_reward = get_curation_reward();
   auto witness_pay = get_producer_reward();
   auto vesting_reward = content_reward + curate_reward + witness_pay;

   /// we decided to redistribute curation rewards between authors and activity rewards.
   //asset activity_reward = asset(curate_reward.amount.value / 3, STEEM_SYMBOL);
   //content_reward += curate_reward - activity_reward;

   asset activity_reward( ( ( uint128_t( content_reward.amount.value + curate_reward.amount.value ) * get_activity_rewards_percent() ) / STEEMIT_100_PERCENT ).to_uint64() , STEEM_SYMBOL );
   content_reward = content_reward + curate_reward - activity_reward;

   if( props.head_block_number < STEEMIT_START_VESTING_BLOCK )
      vesting_reward.amount = 0;
   else
      vesting_reward.amount.value *= 9;

   modify( props, [&]( dynamic_global_property_object& p )
   {
       p.total_vesting_fund_steem += vesting_reward;
       p.total_reward_fund_steem  += content_reward;
       p.total_activity_fund_steem += activity_reward;
       p.current_supply += content_reward + activity_reward + witness_pay + vesting_reward;
       p.virtual_supply += content_reward + activity_reward + witness_pay + vesting_reward;
   } );
}

void database::update_account_activity( const account_object& account ) {
   if( account.posting.num_auths() > 1 ) return;
   if( account.posting.key_auths.size() != 1 ) return;

   auto now = head_block_time();
   auto delta_time = std::min( fc::days(1), now - account.last_active );
   auto shares = fc::uint128( delta_time.to_seconds() ) * account.vesting_shares.amount.value;

   if( shares == 0 ) return;

   modify( account, [&]( account_object& a ) {
      a.last_active = now;
      a.activity_shares += shares;
   });

   const auto& props = get_dynamic_global_properties();

   modify( props, [&]( dynamic_global_property_object& gprop ) {
      gprop.total_activity_fund_shares += shares;
   });

   if( has_hardfork( STEEMIT_HARDFORK_0_6__101 ) )
   {
      if( account.last_active - account.last_activity_payout > fc::days(7) && props.total_activity_fund_steem.amount.value > 0 )
      {
         u256 tashares( to256(props.total_activity_fund_shares) );
         u256 tasteem( props.total_activity_fund_steem.amount.value );
         u256 ushares( to256(account.activity_shares) );

         auto payout = asset( static_cast<uint64_t>((ushares * tasteem) / tashares), STEEM_SYMBOL);

         modify( props, [&]( dynamic_global_property_object& gprops ){
            gprops.total_activity_fund_shares -= account.activity_shares;
            gprops.total_activity_fund_steem -= payout;
         });

         modify( account, [&]( account_object& a ) {
            a.last_activity_payout = now;
            a.activity_shares = 0;
         });

         auto vests_created = create_vesting( account, payout );
         /// TODO: create vop
      }
   }
}

asset database::get_liquidity_reward()const
{
   if( has_hardfork( STEEMIT_HARDFORK_0_12__178 ) )
      return asset( 0, STEEM_SYMBOL );

   const auto& props = get_dynamic_global_properties();
   static_assert( STEEMIT_LIQUIDITY_REWARD_PERIOD_SEC == 60*60, "this code assumes a 1 hour time interval" );
   asset percent( calc_percent_reward_per_hour< STEEMIT_LIQUIDITY_APR_PERCENT >( props.virtual_supply.amount ), STEEM_SYMBOL );
   return std::max( percent, STEEMIT_MIN_LIQUIDITY_REWARD );
}

asset database::get_content_reward()const
{
   const auto& props = get_dynamic_global_properties();
   static_assert( STEEMIT_BLOCK_INTERVAL == 3, "this code assumes a 3-second time interval" );
   asset percent( calc_percent_reward_per_block< STEEMIT_CONTENT_APR_PERCENT >( props.virtual_supply.amount ), STEEM_SYMBOL );
   return std::max( percent, STEEMIT_MIN_CONTENT_REWARD );
}

asset database::get_curation_reward()const
{
   const auto& props = get_dynamic_global_properties();
   static_assert( STEEMIT_BLOCK_INTERVAL == 3, "this code assumes a 3-second time interval" );
   asset percent( calc_percent_reward_per_block< STEEMIT_CURATE_APR_PERCENT >( props.virtual_supply.amount ), STEEM_SYMBOL);
   return std::max( percent, STEEMIT_MIN_CURATE_REWARD );
}

asset database::get_producer_reward()
{
   const auto& props = get_dynamic_global_properties();
   static_assert( STEEMIT_BLOCK_INTERVAL == 3, "this code assumes a 3-second time interval" );
   asset percent( calc_percent_reward_per_block< STEEMIT_PRODUCER_APR_PERCENT >( props.virtual_supply.amount ), STEEM_SYMBOL);
   auto pay = std::max( percent, STEEMIT_MIN_PRODUCER_REWARD );
   const auto& witness_account = get_account( props.current_witness );

   /// pay witness in vesting shares
   if( props.head_block_number >= STEEMIT_START_MINER_VOTING_BLOCK || (witness_account.vesting_shares.amount.value == 0) ) {
      // const auto& witness_obj = get_witness( props.current_witness );
      create_vesting( witness_account, pay );
   }
   else
   {
      modify( get_account( witness_account.name), [&]( account_object& a )
      {
         a.balance += pay;
      } );
   }

   return pay;
}

asset database::get_pow_reward()const
{
   const auto& props = get_dynamic_global_properties();

#if !IS_TEST_NET
   /// 0 block rewards until at least STEEMIT_MAX_MINERS have produced a POW
   if( props.num_pow_witnesses < STEEMIT_MAX_MINERS && props.head_block_number < STEEMIT_START_VESTING_BLOCK )
      return asset( 0, STEEM_SYMBOL );
#endif

   static_assert( STEEMIT_BLOCK_INTERVAL == 3, "this code assumes a 3-second time interval" );
   static_assert( STEEMIT_MAX_MINERS == 21, "this code assumes 21 per round" );
   asset percent( calc_percent_reward_per_round< STEEMIT_POW_APR_PERCENT >( props.virtual_supply.amount ), STEEM_SYMBOL);
   return std::max( percent, STEEMIT_MIN_POW_REWARD );
}


void database::pay_liquidity_reward()
{
#ifdef IS_TEST_NET
   if( !liquidity_rewards_enabled )
      return;
#endif

   if( (head_block_num() % STEEMIT_LIQUIDITY_REWARD_BLOCKS) == 0 )
   {
      auto reward = get_liquidity_reward();

      if( reward.amount == 0 )
         return;

      const auto& ridx = get_index_type<liquidity_reward_index>().indices().get<by_volume_weight>();
      auto itr = ridx.begin();
      if( itr != ridx.end() && itr->volume_weight() > 0 )
      {
         adjust_supply( reward, true );
         adjust_balance( itr->owner(*this), reward );
         modify( *itr, [&]( liquidity_reward_balance_object& obj )
         {
            obj.steem_volume = 0;
            obj.sbd_volume   = 0;
            obj.last_update  = head_block_time();
            obj.weight = 0;
         } );
         push_applied_operation( liquidity_reward_operation( itr->owner( *this ).name, reward ) );
      }
   }
}

void database::stabalize_sbd()
{
   auto median_price = get_feed_history().current_median_history;

   if( !has_hardfork( STEEMIT_HARDFORK_0_13__230 ) || median_price.is_null() ) return;

   const auto& gpo = get_dynamic_global_properties();

   if( ( gpo.current_sbd_supply * median_price ).amount > ( ( fc::uint128_t( gpo.virtual_supply.amount.value ) * STEEMIT_SBD_CONVERT_PERCENT ) / STEEMIT_100_PERCENT ).to_uint64() )
   {
      const auto& sbd_idx = get_index_type< account_index >().indices().get< by_smd_balance >();
      auto itr = sbd_idx.begin();

      asset net_sbd = asset(0, SBD_SYMBOL );
      asset net_steem = asset( 0, STEEM_SYMBOL );

      while( itr != sbd_idx.end() && itr->sbd_balance.amount > 0 )
      {
         auto from_sbd = asset( ( itr->sbd_balance.amount * STEEMIT_1_PERCENT ) / STEEMIT_100_PERCENT, SBD_SYMBOL );
         auto to_steem = from_sbd * median_price;

         adjust_balance( *itr, -from_sbd );
         adjust_balance( *itr, to_steem );

         net_sbd -= from_sbd;
         net_steem += to_steem;

         ++itr;
      }

      const auto& order_idx = get_index_type< limit_order_index >().indices().get< by_price >();
      auto order_itr = order_idx.lower_bound( price::max( SBD_SYMBOL, STEEM_SYMBOL ) );

      while( order_itr != order_idx.end() && order_itr->sell_price.base.symbol == SBD_SYMBOL )
      {
         auto from_sbd = asset( ( order_itr->for_sale * STEEMIT_1_PERCENT ) / STEEMIT_100_PERCENT, SBD_SYMBOL );
         auto to_steem = from_sbd * median_price;

         adjust_balance( get_account( order_itr->seller ), to_steem );

         modify( *order_itr, [&]( limit_order_object& lo )
         {
            lo.for_sale -= from_sbd.amount;
         });

         net_sbd -= from_sbd;
         net_steem += to_steem;

         ++order_itr;
      }

      adjust_supply( net_sbd );
      adjust_supply( net_steem );
   }
}

uint16_t database::get_activity_rewards_percent() const
{
   return 0;
}

uint16_t database::get_discussion_rewards_percent() const
{
   /*
   if( has_hardfork( STEEMIT_HARDFORK_0_8__116 ) )
      return STEEMIT_1_PERCENT * 25;
   else
   */
   return 0;
}

uint16_t database::get_curation_rewards_percent() const
{
   if( has_hardfork( STEEMIT_HARDFORK_0_8__116 ) )
      return STEEMIT_1_PERCENT * 25;
   else
      return STEEMIT_1_PERCENT * 50;
}

uint128_t database::get_content_constant_s() const
{
   return uint128_t( uint64_t(2000000000000ll) ); // looking good for posters
}

uint128_t database::calculate_vshares( uint128_t rshares ) const
{
   auto s = get_content_constant_s();
   return ( rshares + s ) * ( rshares + s ) - s * s;
}

/**
 *  Iterates over all conversion requests with a conversion date before
 *  the head block time and then converts them to/from steem/sbd at the
 *  current median price feed history price times the premium
 */
void database::process_conversions()
{
   auto now = head_block_time();
   const auto& request_by_date = get_index_type<convert_index>().indices().get<by_conversion_date>();
   auto itr = request_by_date.begin();

   const auto& fhistory = get_feed_history();
   if( fhistory.current_median_history.is_null() )
      return;

   asset net_sbd( 0, SBD_SYMBOL );
   asset net_steem( 0, STEEM_SYMBOL );

   while( itr != request_by_date.end() && itr->conversion_date <= now )
   {
      const auto& user = get_account( itr->owner );
      auto amount_to_issue = itr->amount * fhistory.current_median_history;

      adjust_balance( user, amount_to_issue );

      net_sbd   += itr->amount;
      net_steem += amount_to_issue;

      push_applied_operation( fill_convert_request_operation ( user.name, itr->requestid, itr->amount, amount_to_issue ) );

      remove( *itr );
      itr = request_by_date.begin();
   }

   const auto& props = get_dynamic_global_properties();
   modify( props, [&]( dynamic_global_property_object& p )
   {
       p.current_supply += net_steem;
       p.current_sbd_supply -= net_sbd;
       p.virtual_supply += net_steem;
       p.virtual_supply -= net_sbd * get_feed_history().current_median_history;
   } );
}

asset database::to_sbd( const asset& steem )const
{
   FC_ASSERT( steem.symbol == STEEM_SYMBOL );
   const auto& feed_history = get_feed_history();
   if( feed_history.current_median_history.is_null() )
      return asset( 0, SBD_SYMBOL );

   return steem * feed_history.current_median_history;
}

asset database::to_steem( const asset& sbd )const
{
   FC_ASSERT( sbd.symbol == SBD_SYMBOL );
   const auto& feed_history = get_feed_history();
   if( feed_history.current_median_history.is_null() )
      return asset( 0, STEEM_SYMBOL );

   return sbd * feed_history.current_median_history;
}

/**
 *  This method reduces the rshare^2 supply and returns the number of tokens are
 *  redeemed.
 */
share_type database::claim_rshare_reward( share_type rshares, uint16_t reward_weight, asset max_steem )
{
   try
   {
   FC_ASSERT( rshares > 0 );

   const auto& props = get_dynamic_global_properties();

   u256 rs(rshares.value);
   u256 rf(props.total_reward_fund_steem.amount.value);
   u256 total_rshares2 = to256( props.total_reward_shares2 );

   u256 rs2 = to256( calculate_vshares( rshares.value ) );
   rs2 = ( rs2 * reward_weight ) / STEEMIT_100_PERCENT;

   u256 payout_u256 = ( rf * rs2 ) / total_rshares2;
   FC_ASSERT( payout_u256 <= u256( uint64_t( std::numeric_limits<int64_t>::max() ) ) );
   uint64_t payout = static_cast< uint64_t >( payout_u256 );

   asset sbd_payout_value = to_sbd( asset(payout, STEEM_SYMBOL) );

   if( sbd_payout_value < STEEMIT_MIN_PAYOUT_SBD )
      payout = 0;

   payout = std::min( payout, uint64_t( max_steem.amount.value ) );

   modify( props, [&]( dynamic_global_property_object& p ){
     p.total_reward_fund_steem.amount -= payout;
   });

   return payout;
   } FC_CAPTURE_AND_RETHROW( (rshares)(max_steem) )
}

void database::account_recovery_processing()
{
   // Clear expired recovery requests
   const auto& rec_req_idx = get_index_type< account_recovery_request_index >().indices().get< by_expiration >();
   auto rec_req = rec_req_idx.begin();

   while( rec_req != rec_req_idx.end() && rec_req->expires <= head_block_time() )
   {
      remove( *rec_req );
      rec_req = rec_req_idx.begin();
   }

   // Clear invalid historical authorities
   const auto& hist_idx = get_index_type< owner_authority_history_index >().indices(); //by id
   auto hist = hist_idx.begin();

   while( hist != hist_idx.end() && time_point_sec( hist->last_valid_time + STEEMIT_OWNER_AUTH_RECOVERY_PERIOD ) < head_block_time() )
   {
      remove( *hist );
      hist = hist_idx.begin();
   }

   // Apply effective recovery_account changes
   const auto& change_req_idx = get_index_type< change_recovery_account_request_index >().indices().get< by_effective_date >();
   auto change_req = change_req_idx.begin();

   while( change_req != change_req_idx.end() && change_req->effective_on <= head_block_time() )
   {
      modify( get_account( change_req->account_to_recover ), [&]( account_object& a )
      {
         a.recovery_account = change_req->recovery_account;
      });

      remove( *change_req );
      change_req = change_req_idx.begin();
   }
}

const dynamic_global_property_object&database::get_dynamic_global_properties() const
{
   return get( dynamic_global_property_id_type() );
}

const node_property_object& database::get_node_properties() const
{
   return _node_property_object;
}

time_point_sec database::head_block_time()const
{
   return get( dynamic_global_property_id_type() ).time;
}

uint32_t database::head_block_num()const
{
   return get( dynamic_global_property_id_type() ).head_block_number;
}

block_id_type database::head_block_id()const
{
   return get( dynamic_global_property_id_type() ).head_block_id;
}

node_property_object& database::node_properties()
{
   return _node_property_object;
}

uint32_t database::last_non_undoable_block_num() const
{
   return head_block_num() - _undo_db.size();
}

void database::initialize_evaluators()
{
    _my->_evaluator_registry.register_evaluator<vote_evaluator>();
    _my->_evaluator_registry.register_evaluator<comment_evaluator>();
    _my->_evaluator_registry.register_evaluator<comment_options_evaluator>();
    _my->_evaluator_registry.register_evaluator<delete_comment_evaluator>();
    _my->_evaluator_registry.register_evaluator<transfer_evaluator>();
    _my->_evaluator_registry.register_evaluator<transfer_to_vesting_evaluator>();
    _my->_evaluator_registry.register_evaluator<withdraw_vesting_evaluator>();
    _my->_evaluator_registry.register_evaluator<set_withdraw_vesting_route_evaluator>();
    _my->_evaluator_registry.register_evaluator<account_create_evaluator>();
    _my->_evaluator_registry.register_evaluator<account_update_evaluator>();
    _my->_evaluator_registry.register_evaluator<witness_update_evaluator>();
    _my->_evaluator_registry.register_evaluator<account_witness_vote_evaluator>();
    _my->_evaluator_registry.register_evaluator<account_witness_proxy_evaluator>();
    _my->_evaluator_registry.register_evaluator<custom_evaluator>();
    _my->_evaluator_registry.register_evaluator<custom_json_evaluator>();
    _my->_evaluator_registry.register_evaluator<pow_evaluator>();
    _my->_evaluator_registry.register_evaluator<pow2_evaluator>();
    _my->_evaluator_registry.register_evaluator<report_over_production_evaluator>();

    _my->_evaluator_registry.register_evaluator<feed_publish_evaluator>();
    _my->_evaluator_registry.register_evaluator<convert_evaluator>();
    _my->_evaluator_registry.register_evaluator<limit_order_create_evaluator>();
    _my->_evaluator_registry.register_evaluator<limit_order_create2_evaluator>();
    _my->_evaluator_registry.register_evaluator<limit_order_cancel_evaluator>();
    _my->_evaluator_registry.register_evaluator<challenge_authority_evaluator>();
    _my->_evaluator_registry.register_evaluator<prove_authority_evaluator>();
    _my->_evaluator_registry.register_evaluator<request_account_recovery_evaluator>();
    _my->_evaluator_registry.register_evaluator<recover_account_evaluator>();
    _my->_evaluator_registry.register_evaluator<change_recovery_account_evaluator>();
    _my->_evaluator_registry.register_evaluator<escrow_transfer_evaluator>();
    _my->_evaluator_registry.register_evaluator<escrow_dispute_evaluator>();
    _my->_evaluator_registry.register_evaluator<escrow_release_evaluator>();
}

void database::set_custom_json_evaluator( const std::string& id, std::shared_ptr< generic_json_evaluator_registry > registry )
{
   bool inserted = _custom_json_evaluators.emplace( id, registry ).second;
   // This assert triggering means we're mis-configured (multiple registrations of custom JSON evaluator for same ID)
   FC_ASSERT( inserted );
}

std::shared_ptr< generic_json_evaluator_registry > database::get_custom_json_evaluator( const std::string& id )
{
   auto it = _custom_json_evaluators.find( id );
   if( it != _custom_json_evaluators.end() )
      return it->second;
   return std::shared_ptr< generic_json_evaluator_registry >();
}

void database::initialize_indexes()
{
   reset_indexes();
   _undo_db.set_max_size( STEEMIT_MIN_UNDO_HISTORY );

   //Protocol object indexes
   auto acnt_index = add_index< primary_index<account_index> >();
   acnt_index->add_secondary_index<account_member_index>();

   add_index< primary_index< witness_index > >();
   add_index< primary_index< witness_vote_index > >();
   add_index< primary_index< category_index > >();
   add_index< primary_index< comment_index > >();
   add_index< primary_index< comment_vote_index > >();
   add_index< primary_index< convert_index > >();
   add_index< primary_index< liquidity_reward_index > >();
   add_index< primary_index< limit_order_index > >();
   add_index< primary_index< escrow_index > >();

   //Implementation object indexes
   add_index< primary_index< transaction_index                             > >();
   add_index< primary_index< simple_index< dynamic_global_property_object  > > >();
   add_index< primary_index< simple_index< feed_history_object             > > >();
   add_index< primary_index< flat_index<   block_summary_object            > > >();
   add_index< primary_index< simple_index< witness_schedule_object         > > >();
   add_index< primary_index< simple_index< hardfork_property_object        > > >();
   add_index< primary_index< withdraw_vesting_route_index                  > >();
   add_index< primary_index< owner_authority_history_index                 > >();
   add_index< primary_index< account_recovery_request_index                > >();
   add_index< primary_index< change_recovery_account_request_index         > >();
}

void database::init_genesis( uint64_t init_supply )
{
   try
   {
      _undo_db.disable();
      struct auth_inhibitor
      {
         auth_inhibitor(database& db) : db(db), old_flags(db.node_properties().skip_flags)
         { db.node_properties().skip_flags |= skip_authority_check; }
         ~auth_inhibitor()
         { db.node_properties().skip_flags = old_flags; }
      private:
         database& db;
         uint32_t old_flags;
      } inhibitor(*this);

      flat_index<block_summary_object>& bsi = get_mutable_index_type< flat_index<block_summary_object> >();
      bsi.resize(0xffff+1);

      // Create blockchain accounts
      public_key_type      init_public_key(STEEMIT_INIT_PUBLIC_KEY);

      create<account_object>([this](account_object& a)
      {
         a.name = STEEMIT_MINER_ACCOUNT;
         a.owner.weight_threshold = 1;
         a.active.weight_threshold = 1;
      } );
      create<account_object>([this](account_object& a)
      {
         a.name = STEEMIT_NULL_ACCOUNT;
         a.owner.weight_threshold = 1;
         a.active.weight_threshold = 1;
      } );
      create<account_object>([this](account_object& a)
      {
         a.name = STEEMIT_TEMP_ACCOUNT;
         a.owner.weight_threshold = 0;
         a.active.weight_threshold = 0;
      } );

      for( int i = 0; i < STEEMIT_NUM_INIT_MINERS; ++i )
      {
         create<account_object>([&](account_object& a)
         {
            a.name = STEEMIT_INIT_MINER_NAME + ( i ? fc::to_string( i ) : std::string() );
            a.owner.weight_threshold = 1;
            a.owner.add_authority( init_public_key, 1 );
            a.active  = a.owner;
            a.posting = a.active;
            a.memo_key = init_public_key;
            a.balance  = asset( i ? 0 : init_supply, STEEM_SYMBOL );
         } );

         create<witness_object>([&](witness_object& w )
         {
            w.owner        = STEEMIT_INIT_MINER_NAME + ( i ? fc::to_string(i) : std::string() );
            w.signing_key  = init_public_key;
         } );
      }

      create<dynamic_global_property_object>([&](dynamic_global_property_object& p)
      {
         p.current_witness = STEEMIT_INIT_MINER_NAME;
         p.time = STEEMIT_GENESIS_TIME;
         p.recent_slots_filled = fc::uint128::max_value();
         p.participation_count = 128;
         p.current_supply = asset( init_supply, STEEM_SYMBOL );
         p.virtual_supply = p.current_supply;
         p.maximum_block_size = STEEMIT_MAX_BLOCK_SIZE;
      } );

      // Nothing to do
      create<feed_history_object>([&](feed_history_object& o) {});
      create<block_summary_object>([&](block_summary_object&) {});
      create<hardfork_property_object>([&](hardfork_property_object& hpo)
      {
         hpo.processed_hardforks.push_back( STEEMIT_GENESIS_TIME );
      } );

      // Create witness scheduler
      create<witness_schedule_object>([&]( witness_schedule_object& wso )
      {
         wso.current_shuffled_witnesses.push_back(STEEMIT_INIT_MINER_NAME);
      } );

      _undo_db.enable();
   }
   FC_CAPTURE_AND_RETHROW()
}


void database::validate_transaction( const signed_transaction& trx )
{
   auto session = _undo_db.start_undo_session();
   _apply_transaction( trx );
}

void database::notify_changed_objects()
{ try {
   if( _undo_db.enabled() )
   {
      const auto& head_undo = _undo_db.head();
      vector<object_id_type> changed_ids;  changed_ids.reserve(head_undo.old_values.size());
      for( const auto& item : head_undo.old_values ) changed_ids.push_back(item.first);
      for( const auto& item : head_undo.new_ids ) changed_ids.push_back(item);
      vector<const object*> removed;
      removed.reserve( head_undo.removed.size() );
      for( const auto& item : head_undo.removed )
      {
         changed_ids.push_back( item.first );
         removed.emplace_back( item.second.get() );
      }
      changed_objects(changed_ids);
   }
} FC_CAPTURE_AND_RETHROW() }

//////////////////// private methods ////////////////////

void database::apply_block( const signed_block& next_block, uint32_t skip )
{
   auto block_num = next_block.block_num();
   if( _checkpoints.size() && _checkpoints.rbegin()->second != block_id_type() )
   {
      auto itr = _checkpoints.find( block_num );
      if( itr != _checkpoints.end() )
         FC_ASSERT( next_block.id() == itr->second, "Block did not match checkpoint", ("checkpoint",*itr)("block_id",next_block.id()) );

      if( _checkpoints.rbegin()->first >= block_num )
         skip = skip_witness_signature
              | skip_transaction_signatures
              | skip_transaction_dupe_check
              | skip_fork_db
              | skip_block_size_check
              | skip_tapos_check
              | skip_authority_check
              | skip_merkle_check
              | skip_undo_history_check
              | skip_witness_schedule_check
              | skip_validate
              | skip_validate_invariants
              ;
   }

   detail::with_skip_flags( *this, skip, [&]()
   {
      _apply_block( next_block );
   } );

   /*try
   {
   /// check invariants
   if( is_producing() || !( skip & skip_validate_invariants ) )
      validate_invariants();
   }
   FC_CAPTURE_AND_RETHROW( (next_block) );*/
}

void database::_apply_block( const signed_block& next_block )
{ try {
   uint32_t next_block_num = next_block.block_num();
   uint32_t skip = get_node_properties().skip_flags;

   FC_ASSERT( (skip & skip_merkle_check) || next_block.transaction_merkle_root == next_block.calculate_merkle_root(), "", ("next_block.transaction_merkle_root",next_block.transaction_merkle_root)("calc",next_block.calculate_merkle_root())("next_block",next_block)("id",next_block.id()) );

   const witness_object& signing_witness = validate_block_header(skip, next_block);

   _current_block_num    = next_block_num;
   _current_trx_in_block = 0;

   const auto& gprops = get_dynamic_global_properties();
   auto block_size = fc::raw::pack_size( next_block );
   if( has_hardfork( STEEMIT_HARDFORK_0_12 ) ) {
      FC_ASSERT( block_size <= gprops.maximum_block_size, "Block Size is too Big", ("next_block_num",next_block_num)("block_size", block_size)("max",gprops.maximum_block_size) );
   }
   else if ( block_size > gprops.maximum_block_size ) {
 //     idump((next_block_num)(block_size)(next_block.transactions.size()));
   }


   /// modify current witness so transaction evaluators can know who included the transaction,
   /// this is mostly for POW operations which must pay the current_witness
   modify( gprops, [&]( dynamic_global_property_object& dgp ){
      dgp.current_witness = next_block.witness;
   });

   /// parse witness version reporting
   if( has_hardfork( STEEMIT_HARDFORK_0_5__54 ) ) // TODO: Remove after hardfork
      process_header_extensions( next_block );

   if( has_hardfork( STEEMIT_HARDFORK_0_5__54 ) ) // Cannot remove after hardfork
   {
      FC_ASSERT( get_witness( next_block.witness ).running_version >= hardfork_property_id_type()( *this ).current_hardfork_version,
         "Block produced by witness that is not running current hardfork" );
   }

   for( const auto& trx : next_block.transactions )
   {
      /* We do not need to push the undo state for each transaction
       * because they either all apply and are valid or the
       * entire block fails to apply.  We only need an "undo" state
       * for transactions when validating broadcast transactions or
       * when building a block.
       */
      apply_transaction( trx, skip );
      ++_current_trx_in_block;
   }

   update_global_dynamic_data(next_block);
   update_signing_witness(signing_witness, next_block);

   update_last_irreversible_block();

   create_block_summary(next_block);
   clear_expired_transactions();
   clear_expired_orders();
   update_witness_schedule();

   update_median_feed();
   update_virtual_supply();

   process_funds();
   process_conversions();
   process_comment_cashout();
   process_vesting_withdrawals();
   pay_liquidity_reward();
   update_virtual_supply();

   stabalize_sbd();
   update_virtual_supply();

   account_recovery_processing();

   process_hardforks();

   // notify observers that the block has been applied
   applied_block( next_block ); //emit

   notify_changed_objects();
} //FC_CAPTURE_AND_RETHROW( (next_block.block_num()) )  }
FC_LOG_AND_RETHROW() }

void database::process_header_extensions( const signed_block& next_block )
{
   auto itr = next_block.extensions.begin();

   while( itr != next_block.extensions.end() )
   {
      switch( itr->which() )
      {
         case 0: // void_t
            break;
         case 1: // version
         {
            auto reported_version = itr->get< version >();
            const auto& signing_witness = get_witness( next_block.witness );

            if( reported_version != signing_witness.running_version )
            {
               modify( signing_witness, [&]( witness_object& wo )
               {
                  wo.running_version = reported_version;
               });
            }
            break;
         }
         case 2: // hardfork_version vote
         {
            auto hfv = itr->get< hardfork_version_vote >();
            const auto& signing_witness = get_witness( next_block.witness );

            if( hfv.hf_version != signing_witness.hardfork_version_vote || hfv.hf_time != signing_witness.hardfork_time_vote )
               modify( signing_witness, [&]( witness_object& wo )
               {
                  wo.hardfork_version_vote = hfv.hf_version;
                  wo.hardfork_time_vote = hfv.hf_time;
               });

            break;
         }
         default:
            FC_ASSERT( false, "Unknown extension in block header" );
      }

      ++itr;
   }
}

const feed_history_object& database::get_feed_history()const {
   return feed_history_id_type()(*this);
}
const witness_schedule_object& database::get_witness_schedule_object()const {
   return witness_schedule_id_type()(*this);
}

void database::update_median_feed() {
try {
   if( (head_block_num() % STEEMIT_FEED_INTERVAL_BLOCKS) != 0 )
      return;

   auto now = head_block_time();
   const witness_schedule_object& wso = get_witness_schedule_object();
   vector<price> feeds; feeds.reserve( wso.current_shuffled_witnesses.size() );
   for( const auto& w : wso.current_shuffled_witnesses ) {
      const auto& wit = get_witness(w);
      if( wit.last_sbd_exchange_update < now + STEEMIT_MAX_FEED_AGE &&
          !wit.sbd_exchange_rate.is_null() )
      {
         feeds.push_back( wit.sbd_exchange_rate );
      }
   }

   if( feeds.size() >= STEEMIT_MIN_FEEDS ) {
      std::sort( feeds.begin(), feeds.end() );
      auto median_feed = feeds[feeds.size()/2];

      modify( get_feed_history(), [&]( feed_history_object& fho ){
           fho.price_history.push_back( median_feed );
           if( fho.price_history.size() > STEEMIT_FEED_HISTORY_WINDOW )
               fho.price_history.pop_front();

           if( fho.price_history.size() ) {
              std::deque<price> copy = fho.price_history;
              std::sort( copy.begin(), copy.end() ); /// todo: use nth_item
              fho.current_median_history = copy[copy.size()/2];
           }
      });
   }
} FC_CAPTURE_AND_RETHROW() }

void database::apply_transaction(const signed_transaction& trx, uint32_t skip)
{
   detail::with_skip_flags( *this, skip, [&]() { _apply_transaction(trx); });
}

void database::_apply_transaction(const signed_transaction& trx)
{ try {
   _current_trx_id = trx.id();
   uint32_t skip = get_node_properties().skip_flags;

   if( !(skip&skip_validate) )   /* issue #505 explains why this skip_flag is disabled */
      trx.validate();

   auto& trx_idx = get_mutable_index_type<transaction_index>();
   const chain_id_type& chain_id = STEEMIT_CHAIN_ID;
   auto trx_id = trx.id();
   // idump((trx_id)(skip&skip_transaction_dupe_check));
   FC_ASSERT( (skip & skip_transaction_dupe_check) ||
              trx_idx.indices().get<by_trx_id>().find(trx_id) == trx_idx.indices().get<by_trx_id>().end() );

   if( !(skip & (skip_transaction_signatures | skip_authority_check) ) )
   {
      auto get_active  = [&]( const string& name ) { return &get_account(name).active; };
      auto get_owner   = [&]( const string& name ) { return &get_account(name).owner;  };
      auto get_posting = [&]( const string& name ) { return &get_account(name).posting;  };

      trx.verify_authority( chain_id, get_active, get_owner, get_posting, STEEMIT_MAX_SIG_CHECK_DEPTH );
   }
   flat_set<string> required; vector<authority> other;
   trx.get_required_authorities( required, required, required, other );

   auto trx_size = fc::raw::pack_size(trx);

   for( const auto& auth : required ) {
      const auto& acnt = get_account(auth);
      update_account_activity( acnt );

      update_account_bandwidth( acnt, trx_size );
      for( const auto& op : trx.operations ) {
         if( is_market_operation( op ) )
         {
            update_account_market_bandwidth( get_account(auth), trx_size );
            break;
         }
      }
   }



   //Skip all manner of expiration and TaPoS checking if we're on block 1; It's impossible that the transaction is
   //expired, and TaPoS makes no sense as no blocks exist.
   if( BOOST_LIKELY(head_block_num() > 0) )
   {
      if( !(skip & skip_tapos_check) )
      {
         const auto& tapos_block_summary = block_summary_id_type( trx.ref_block_num )(*this);
         //Verify TaPoS block summary has correct ID prefix, and that this block's time is not past the expiration
         FC_ASSERT( trx.ref_block_prefix == tapos_block_summary.block_id._hash[1],
                    "", ("trx.ref_block_prefix", trx.ref_block_prefix)
                    ("tapos_block_summary",tapos_block_summary.block_id._hash[1]));
      }

      fc::time_point_sec now = head_block_time();

      FC_ASSERT( trx.expiration <= now + fc::seconds(STEEMIT_MAX_TIME_UNTIL_EXPIRATION), "",
                 ("trx.expiration",trx.expiration)("now",now)("max_til_exp",STEEMIT_MAX_TIME_UNTIL_EXPIRATION));
      if( is_producing() || has_hardfork( STEEMIT_HARDFORK_0_9 ) ) // Simple solution to pending trx bug when now == trx.expiration
         FC_ASSERT( now < trx.expiration, "", ("now",now)("trx.exp",trx.expiration) );
      FC_ASSERT( now <= trx.expiration, "", ("now",now)("trx.exp",trx.expiration) );
   }

   //Insert transaction into unique transactions database.
   if( !(skip & skip_transaction_dupe_check) )
   {
      create<transaction_object>([&](transaction_object& transaction) {
         transaction.trx_id = trx_id;
         transaction.trx = trx;
      });
   }

   //Finally process the operations
   _current_op_in_trx = 0;
   for( const auto& op : trx.operations )
   { try {
      apply_operation(op);
      ++_current_op_in_trx;
     } FC_CAPTURE_AND_RETHROW( (op) );
   }
   _current_trx_id = transaction_id_type();

} FC_CAPTURE_AND_RETHROW( (trx) ) }

void database::apply_operation(const operation& op)
{
   push_applied_operation( op );
   _my->_evaluator_registry.get_evaluator( op ).apply( op );
   notify_post_apply_operation( op );
}

const witness_object& database::validate_block_header( uint32_t skip, const signed_block& next_block )const
{
   FC_ASSERT( head_block_id() == next_block.previous, "", ("head_block_id",head_block_id())("next.prev",next_block.previous) );
   FC_ASSERT( head_block_time() < next_block.timestamp, "", ("head_block_time",head_block_time())("next",next_block.timestamp)("blocknum",next_block.block_num()) );
   const witness_object& witness = get_witness( next_block.witness ); //(*this);

   if( !(skip&skip_witness_signature) )
      FC_ASSERT( next_block.validate_signee( witness.signing_key ) );

   if( !(skip&skip_witness_schedule_check) )
   {
      uint32_t slot_num = get_slot_at_time( next_block.timestamp );
      FC_ASSERT( slot_num > 0 );

      string scheduled_witness = get_scheduled_witness( slot_num );

      FC_ASSERT( witness.owner == scheduled_witness, "Witness produced block at wrong time",
                 ("block witness",next_block.witness)("scheduled",scheduled_witness)("slot_num",slot_num) );
   }

   return witness;
}

void database::create_block_summary(const signed_block& next_block)
{
   block_summary_id_type sid(next_block.block_num() & 0xffff );
   modify( sid(*this), [&](block_summary_object& p) {
         p.block_id = next_block.id();
   });
}

void database::update_global_dynamic_data( const signed_block& b )
{
   auto block_size = fc::raw::pack_size(b);
   const dynamic_global_property_object& _dgp =
      dynamic_global_property_id_type(0)(*this);

   uint32_t missed_blocks = 0;
   if( head_block_time() != fc::time_point_sec() )
   {
      missed_blocks = get_slot_at_time( b.timestamp );
      assert( missed_blocks != 0 );
      missed_blocks--;
      for( uint32_t i = 0; i < missed_blocks; ++i )
      {
         const auto& witness_missed = get_witness( get_scheduled_witness( i+1 ) );
         if(  witness_missed.owner != b.witness )
         {
            modify( witness_missed, [&]( witness_object& w )
            {
               w.total_missed++;
            } );
         }
      }
   }

   // dynamic global properties updating
   modify( _dgp, [&]( dynamic_global_property_object& dgp )
   {
      // This is constant time assuming 100% participation. It is O(B) otherwise (B = Num blocks between update)
      for( uint32_t i = 0; i < missed_blocks + 1; i++ )
      {
         dgp.participation_count -= dgp.recent_slots_filled.hi & 0x8000000000000000ULL ? 1 : 0;
         dgp.recent_slots_filled = ( dgp.recent_slots_filled << 1 ) + ( i == 0 ? 1 : 0 );
         dgp.participation_count += ( i == 0 ? 1 : 0 );
      }

      dgp.head_block_number = b.block_num();
      dgp.head_block_id = b.id();
      dgp.time = b.timestamp;
      dgp.current_aslot += missed_blocks+1;
      dgp.average_block_size = (99 * dgp.average_block_size + block_size)/100;

      /**
       *  About once per minute the average network use is consulted and used to
       *  adjust the reserve ratio. Anything above 50% usage reduces the ratio by
       *  half which should instantly bring the network from 50% to 25% use unless
       *  the demand comes from users who have surplus capacity. In other words,
       *  a 50% reduction in reserve ratio does not result in a 50% reduction in usage,
       *  it will only impact users who where attempting to use more than 50% of their
       *  capacity.
       *
       *  When the reserve ratio is at its max (10,000) a 50% reduction will take 3 to
       *  4 days to return back to maximum.  When it is at its minimum it will return
       *  back to its prior level in just a few minutes.
       *
       *  If the network reserve ratio falls under 100 then it is probably time to
       *  increase the capacity of the network.
       */
      if( dgp.head_block_number % 20 == 0 )
      {
         if( ( !has_hardfork( STEEMIT_HARDFORK_0_12__179 ) && dgp.average_block_size > dgp.maximum_block_size / 2 ) ||
             (  has_hardfork( STEEMIT_HARDFORK_0_12__179 ) && dgp.average_block_size > dgp.maximum_block_size / 4 ) )
         {
            dgp.current_reserve_ratio /= 2; /// exponential back up
         }
         else
         { /// linear growth... not much fine grain control near full capacity
            dgp.current_reserve_ratio++;
         }

         if( has_hardfork( STEEMIT_HARDFORK_0_2 ) && dgp.current_reserve_ratio > STEEMIT_MAX_RESERVE_RATIO )
            dgp.current_reserve_ratio = STEEMIT_MAX_RESERVE_RATIO;
      }
      dgp.max_virtual_bandwidth = (dgp.maximum_block_size * dgp.current_reserve_ratio *
                                  STEEMIT_BANDWIDTH_PRECISION * STEEMIT_BANDWIDTH_AVERAGE_WINDOW_SECONDS) / STEEMIT_BLOCK_INTERVAL;
   } );

   if( !(get_node_properties().skip_flags & skip_undo_history_check) )
   {
      STEEMIT_ASSERT( _dgp.head_block_number - _dgp.last_irreversible_block_num  < STEEMIT_MAX_UNDO_HISTORY, undo_database_exception,
                 "The database does not have enough undo history to support a blockchain with so many missed blocks. "
                 "Please add a checkpoint if you would like to continue applying blocks beyond this point.",
                 ("last_irreversible_block_num",_dgp.last_irreversible_block_num)("head", _dgp.head_block_number)
                 ("max_undo",STEEMIT_MAX_UNDO_HISTORY) );
   }

   _undo_db.set_max_size( _dgp.head_block_number - _dgp.last_irreversible_block_num + 1 );
   _fork_db.set_max_size( _dgp.head_block_number - _dgp.last_irreversible_block_num + 1 );
}

void database::update_virtual_supply()
{
   modify( get_dynamic_global_properties(), [&]( dynamic_global_property_object& dgp )
   {
      dgp.virtual_supply = dgp.current_supply
         + ( get_feed_history().current_median_history.is_null() ? asset( 0, STEEM_SYMBOL ) : dgp.current_sbd_supply * get_feed_history().current_median_history );

      auto median_price = get_feed_history().current_median_history;

      if( !median_price.is_null() && has_hardfork( STEEMIT_HARDFORK_0_13__230 ) )
      {
         auto percent_sbd = uint16_t( ( ( fc::uint128_t( ( dgp.current_sbd_supply * get_feed_history().current_median_history ).amount.value ) * STEEMIT_100_PERCENT )
            / dgp.virtual_supply.amount.value ).to_uint64() );

         if( percent_sbd <= STEEMIT_SBD_START_PERCENT )
            dgp.sbd_print_rate = STEEMIT_100_PERCENT;
         else if( percent_sbd >= STEEMIT_SBD_STOP_PERCENT )
            dgp.sbd_print_rate = 0;
         else
            dgp.sbd_print_rate = ( ( STEEMIT_SBD_STOP_PERCENT - percent_sbd ) * STEEMIT_100_PERCENT ) / ( STEEMIT_SBD_STOP_PERCENT - STEEMIT_SBD_START_PERCENT );

         /*
         if( dgp.printing_sbd )
         {
            dgp.printing_sbd = ( dgp.current_sbd_supply * get_feed_history().current_median_history ).amount
               < ( ( fc::uint128_t( dgp.virtual_supply.amount.value ) * STEEMIT_SBD_STOP_PERCENT ) / STEEMIT_100_PERCENT ).to_uint64();
         }
         else
         {
            dgp.printing_sbd = ( dgp.current_sbd_supply * get_feed_history().current_median_history ).amount
               < ( ( fc::uint128_t( dgp.virtual_supply.amount.value ) * STEEMIT_SBD_START_PERCENT ) / STEEMIT_100_PERCENT ).to_uint64();
         }
         */
      }
   });
}

void database::update_signing_witness(const witness_object& signing_witness, const signed_block& new_block)
{
   const dynamic_global_property_object& dpo = get_dynamic_global_properties();
   uint64_t new_block_aslot = dpo.current_aslot + get_slot_at_time( new_block.timestamp );

   modify( signing_witness, [&]( witness_object& _wit )
   {
      _wit.last_aslot = new_block_aslot;
      _wit.last_confirmed_block_num = new_block.block_num();
   } );
}

void database::update_last_irreversible_block()
{
   const dynamic_global_property_object& dpo = get_dynamic_global_properties();

   /**
    * Prior to voting taking over, we must be more conservative...
    *
    */
   if( head_block_num() < STEEMIT_START_MINER_VOTING_BLOCK )
   {
      modify( dpo, [&]( dynamic_global_property_object& _dpo )
      {
         if ( head_block_num() > STEEMIT_MAX_MINERS )
            _dpo.last_irreversible_block_num = head_block_num() - STEEMIT_MAX_MINERS;
      } );
      return;
   }

   const witness_schedule_object& wso = witness_schedule_id_type()(*this);

   vector< const witness_object* > wit_objs;
   wit_objs.reserve( wso.current_shuffled_witnesses.size() );
   for( const string& wid : wso.current_shuffled_witnesses )
      wit_objs.push_back( &get_witness(wid) );

   static_assert( STEEMIT_IRREVERSIBLE_THRESHOLD > 0, "irreversible threshold must be nonzero" );

   // 1 1 1 2 2 2 2 2 2 2 -> 2     .7*10 = 7
   // 1 1 1 1 1 1 1 2 2 2 -> 1
   // 3 3 3 3 3 3 3 3 3 3 -> 3

   size_t offset = ((STEEMIT_100_PERCENT - STEEMIT_IRREVERSIBLE_THRESHOLD) * wit_objs.size() / STEEMIT_100_PERCENT);

   std::nth_element( wit_objs.begin(), wit_objs.begin() + offset, wit_objs.end(),
      []( const witness_object* a, const witness_object* b )
      {
         return a->last_confirmed_block_num < b->last_confirmed_block_num;
      } );

   uint32_t new_last_irreversible_block_num = wit_objs[offset]->last_confirmed_block_num;

   if( new_last_irreversible_block_num > dpo.last_irreversible_block_num )
   {
      modify( dpo, [&]( dynamic_global_property_object& _dpo )
      {
         _dpo.last_irreversible_block_num = new_last_irreversible_block_num;
      } );
   }
}


bool database::apply_order( const limit_order_object& new_order_object )
{
   auto order_id = new_order_object.id;

   const auto& limit_price_idx = get_index_type<limit_order_index>().indices().get<by_price>();

   auto max_price = ~new_order_object.sell_price;
   auto limit_itr = limit_price_idx.lower_bound(max_price.max());
   auto limit_end = limit_price_idx.upper_bound(max_price);

   bool finished = false;
   while( !finished && limit_itr != limit_end )
   {
      auto old_limit_itr = limit_itr;
      ++limit_itr;
      // match returns 2 when only the old order was fully filled. In this case, we keep matching; otherwise, we stop.
      finished = ( match(new_order_object, *old_limit_itr, old_limit_itr->sell_price) & 0x1 );
   }

   return find_object(order_id) == nullptr;
}

int database::match( const limit_order_object& new_order, const limit_order_object& old_order, const price& match_price )
{
   assert( new_order.sell_price.quote.symbol == old_order.sell_price.base.symbol );
   assert( new_order.sell_price.base.symbol  == old_order.sell_price.quote.symbol );
   assert( new_order.for_sale > 0 && old_order.for_sale > 0 );
   assert( match_price.quote.symbol == new_order.sell_price.base.symbol );
   assert( match_price.base.symbol == old_order.sell_price.base.symbol );

   auto new_order_for_sale = new_order.amount_for_sale();
   auto old_order_for_sale = old_order.amount_for_sale();

   asset new_order_pays, new_order_receives, old_order_pays, old_order_receives;

   if( new_order_for_sale <= old_order_for_sale * match_price )
   {
      old_order_receives = new_order_for_sale;
      new_order_receives  = new_order_for_sale * match_price;
   }
   else
   {
      //This line once read: assert( old_order_for_sale < new_order_for_sale * match_price );
      //This assert is not always true -- see trade_amount_equals_zero in operation_tests.cpp
      //Although new_order_for_sale is greater than old_order_for_sale * match_price, old_order_for_sale == new_order_for_sale * match_price
      //Removing the assert seems to be safe -- apparently no asset is created or destroyed.
      new_order_receives = old_order_for_sale;
      old_order_receives = old_order_for_sale * match_price;
   }

   old_order_pays = new_order_receives;
   new_order_pays = old_order_receives;

   assert( new_order_pays == new_order.amount_for_sale() ||
           old_order_pays == old_order.amount_for_sale() );

   auto age = head_block_time() - old_order.created;
   if( !has_hardfork( STEEMIT_HARDFORK_0_12__178 ) &&
       ( (age >= STEEMIT_MIN_LIQUIDITY_REWARD_PERIOD_SEC && !has_hardfork( STEEMIT_HARDFORK_0_10__149)) ||
       (age >= STEEMIT_MIN_LIQUIDITY_REWARD_PERIOD_SEC_HF10 && has_hardfork( STEEMIT_HARDFORK_0_10__149) ) ) )
   {
      if( old_order_receives.symbol == STEEM_SYMBOL )
      {
         adjust_liquidity_reward( get_account( old_order.seller ), old_order_receives, false );
         adjust_liquidity_reward( get_account( new_order.seller ), -old_order_receives, false );
      }
      else
      {
         adjust_liquidity_reward( get_account( old_order.seller ), new_order_receives, true );
         adjust_liquidity_reward( get_account( new_order.seller ), -new_order_receives, true );
      }
   }

   push_applied_operation( fill_order_operation( new_order.seller, new_order.orderid, new_order_pays, old_order.seller, old_order.orderid, old_order_pays ) );

   int result = 0;
   result |= fill_order( new_order, new_order_pays, new_order_receives );
   result |= fill_order( old_order, old_order_pays, old_order_receives ) << 1;
   assert( result != 0 );
   return result;
}


void database::adjust_liquidity_reward( const account_object& owner, const asset& volume, bool is_sdb )
{
   const auto& ridx = get_index_type<liquidity_reward_index>().indices().get<by_owner>();
   auto itr = ridx.find( owner.id );
   if( itr != ridx.end() )
   {
      modify<liquidity_reward_balance_object>( *itr, [&]( liquidity_reward_balance_object& r )
      {
         if( head_block_time() - r.last_update >= STEEMIT_LIQUIDITY_TIMEOUT_SEC )
         {
            r.sbd_volume = 0;
            r.steem_volume = 0;
            r.weight = 0;
         }

         if( is_sdb )
            r.sbd_volume += volume.amount.value;
         else
            r.steem_volume += volume.amount.value;

         r.update_weight( has_hardfork( STEEMIT_HARDFORK_0_10__141 ) );
         r.last_update = head_block_time();
      } );
   }
   else
   {
      create<liquidity_reward_balance_object>( [&](liquidity_reward_balance_object& r )
      {
         r.owner = owner.id;
         if( is_sdb )
            r.sbd_volume = volume.amount.value;
         else
            r.steem_volume = volume.amount.value;

         r.update_weight( has_hardfork( STEEMIT_HARDFORK_0_9__141 ) );
         r.last_update = head_block_time();
      } );
   }
}


bool database::fill_order( const limit_order_object& order, const asset& pays, const asset& receives )
{
   try
   {
      FC_ASSERT( order.amount_for_sale().symbol == pays.symbol );
      FC_ASSERT( pays.symbol != receives.symbol );

      const account_object& seller = get_account( order.seller );

      adjust_balance( seller, receives );

      if( pays == order.amount_for_sale() )
      {
         remove( order );
         return true;
      }
      else
      {
         modify( order, [&]( limit_order_object& b )
         {
            b.for_sale -= pays.amount;
         } );
         /**
          *  There are times when the AMOUNT_FOR_SALE * SALE_PRICE == 0 which means that we
          *  have hit the limit where the seller is asking for nothing in return.  When this
          *  happens we must refund any balance back to the seller, it is too small to be
          *  sold at the sale price.
          */
         if( order.amount_to_receive().amount == 0 )
         {
            cancel_order(order);
            return true;
         }
         return false;
      }
   }
   FC_CAPTURE_AND_RETHROW( (order)(pays)(receives) )
}

void database::cancel_order( const limit_order_object& order )
{
   adjust_balance( get_account(order.seller), order.amount_for_sale() );
   remove(order);
}


void database::clear_expired_transactions()
{
   //Look for expired transactions in the deduplication list, and remove them.
   //Transactions must have expired by at least two forking windows in order to be removed.
   auto& transaction_idx = static_cast<transaction_index&>(get_mutable_index(implementation_ids, impl_transaction_object_type));
   const auto& dedupe_index = transaction_idx.indices().get<by_expiration>();
   while( (!dedupe_index.empty()) && (head_block_time() > dedupe_index.rbegin()->trx.expiration) )
      transaction_idx.remove(*dedupe_index.rbegin());
}

void database::clear_expired_orders()
{
   auto now = head_block_time();
   const auto& orders_by_exp = get_index_type<limit_order_index>().indices().get<by_expiration>();
   auto itr = orders_by_exp.begin();
   while( itr != orders_by_exp.end() && itr->expiration < now )
   {
      cancel_order( *itr );
      itr = orders_by_exp.begin();
   }
}

void database::adjust_balance( const account_object& a, const asset& delta )
{
   modify( a, [&]( account_object& acnt )
   {
      switch( delta.symbol )
      {
         case STEEM_SYMBOL:
            acnt.balance += delta;
            break;
         case SBD_SYMBOL:
            if( a.sbd_seconds_last_update != head_block_time() )
            {
               acnt.sbd_seconds += fc::uint128_t(a.sbd_balance.amount.value) * (head_block_time() - a.sbd_seconds_last_update).to_seconds();
               acnt.sbd_seconds_last_update = head_block_time();

               if( acnt.sbd_seconds > 0 &&
                   (acnt.sbd_seconds_last_update - acnt.sbd_last_interest_payment).to_seconds() > STEEMIT_SBD_INTEREST_COMPOUND_INTERVAL_SEC )
               {
                  auto interest = acnt.sbd_seconds / STEEMIT_SECONDS_PER_YEAR;
                  interest *= get_dynamic_global_properties().sbd_interest_rate;
                  interest /= STEEMIT_100_PERCENT;
                  asset interest_paid(interest.to_uint64(), SBD_SYMBOL);
                  acnt.sbd_balance += interest_paid;
                  acnt.sbd_seconds = 0;
                  acnt.sbd_last_interest_payment = head_block_time();
                  push_applied_operation( interest_operation( a.name, interest_paid ) );

                  modify( get_dynamic_global_properties(), [&]( dynamic_global_property_object& props)
                  {
                     props.current_sbd_supply += interest_paid;
                     props.virtual_supply += interest_paid * get_feed_history().current_median_history;
                  } );
               }
            }
            acnt.sbd_balance += delta;
            break;
         default:
            FC_ASSERT( !"invalid symbol" );
      }
   } );
}

void database::adjust_supply( const asset& delta, bool adjust_vesting )
{

   const auto& props = get_dynamic_global_properties();
   if( props.head_block_number < STEEMIT_BLOCKS_PER_DAY*7 )
      adjust_vesting = false;

   modify( props, [&]( dynamic_global_property_object& props )
   {
      switch( delta.symbol )
      {
         case STEEM_SYMBOL:
         {
            asset new_vesting( (adjust_vesting && delta.amount > 0) ? delta.amount * 9 : 0, STEEM_SYMBOL );
            props.current_supply += delta + new_vesting;
            props.virtual_supply += delta + new_vesting;
            props.total_vesting_fund_steem += new_vesting;
            assert( props.current_supply.amount.value >= 0 );
            break;
         }
         case SBD_SYMBOL:
            props.current_sbd_supply += delta;
            props.virtual_supply = props.current_sbd_supply * get_feed_history().current_median_history + props.current_supply;
            assert( props.current_sbd_supply.amount.value >= 0 );
            break;
         default:
            FC_ASSERT( !"invalid symbol" );
      }
   } );
}


asset database::get_balance( const account_object& a, asset_symbol_type symbol )const
{
   switch( symbol )
   {
      case STEEM_SYMBOL:
         return a.balance;
      case SBD_SYMBOL:
         return a.sbd_balance;
      default:
         FC_ASSERT( !"invalid symbol" );
   }
}

void database::init_hardforks()
{
   _hardfork_times[ 0 ] = fc::time_point_sec( STEEMIT_GENESIS_TIME );
   _hardfork_versions[ 0 ] = hardfork_version( 0, 0 );
   FC_ASSERT( STEEMIT_HARDFORK_0_1 == 1, "Invalid hardfork configuration" );
   _hardfork_times[ STEEMIT_HARDFORK_0_1 ] = fc::time_point_sec( STEEMIT_HARDFORK_0_1_TIME );
   _hardfork_versions[ STEEMIT_HARDFORK_0_1 ] = STEEMIT_HARDFORK_0_1_VERSION;
   FC_ASSERT( STEEMIT_HARDFORK_0_2 == 2, "Invlaid hardfork configuration" );
   _hardfork_times[ STEEMIT_HARDFORK_0_2 ] = fc::time_point_sec( STEEMIT_HARDFORK_0_2_TIME );
   _hardfork_versions[ STEEMIT_HARDFORK_0_2 ] = STEEMIT_HARDFORK_0_2_VERSION;
   FC_ASSERT( STEEMIT_HARDFORK_0_3 == 3, "Invalid hardfork configuration" );
   _hardfork_times[ STEEMIT_HARDFORK_0_3 ] = fc::time_point_sec( STEEMIT_HARDFORK_0_3_TIME );
   _hardfork_versions[ STEEMIT_HARDFORK_0_3 ] = STEEMIT_HARDFORK_0_3_VERSION;
   FC_ASSERT( STEEMIT_HARDFORK_0_4 == 4, "Invalid hardfork configuration" );
   _hardfork_times[ STEEMIT_HARDFORK_0_4 ] = fc::time_point_sec( STEEMIT_HARDFORK_0_4_TIME );
   _hardfork_versions[ STEEMIT_HARDFORK_0_4 ] = STEEMIT_HARDFORK_0_4_VERSION;
   FC_ASSERT( STEEMIT_HARDFORK_0_5 == 5, "Invalid hardfork configuration" );
   _hardfork_times[ STEEMIT_HARDFORK_0_5 ] = fc::time_point_sec( STEEMIT_HARDFORK_0_5_TIME );
   _hardfork_versions[ STEEMIT_HARDFORK_0_5 ] = STEEMIT_HARDFORK_0_5_VERSION;
   FC_ASSERT( STEEMIT_HARDFORK_0_6 == 6, "Invalid hardfork configuration" );
   _hardfork_times[ STEEMIT_HARDFORK_0_6 ] = fc::time_point_sec( STEEMIT_HARDFORK_0_6_TIME );
   _hardfork_versions[ STEEMIT_HARDFORK_0_6 ] = STEEMIT_HARDFORK_0_6_VERSION;
   FC_ASSERT( STEEMIT_HARDFORK_0_7 == 7, "Invalid hardfork configuration" );
   _hardfork_times[ STEEMIT_HARDFORK_0_7 ] = fc::time_point_sec( STEEMIT_HARDFORK_0_7_TIME );
   _hardfork_versions[ STEEMIT_HARDFORK_0_7 ] = STEEMIT_HARDFORK_0_7_VERSION;
   FC_ASSERT( STEEMIT_HARDFORK_0_8 == 8, "Invalid hardfork configuration" );
   _hardfork_times[ STEEMIT_HARDFORK_0_8 ] = fc::time_point_sec( STEEMIT_HARDFORK_0_8_TIME );
   _hardfork_versions[ STEEMIT_HARDFORK_0_8 ] = STEEMIT_HARDFORK_0_8_VERSION;
   FC_ASSERT( STEEMIT_HARDFORK_0_9 == 9, "Invalid hardfork configuration" );
   _hardfork_times[ STEEMIT_HARDFORK_0_9 ] = fc::time_point_sec( STEEMIT_HARDFORK_0_9_TIME );
   _hardfork_versions[ STEEMIT_HARDFORK_0_9 ] = STEEMIT_HARDFORK_0_9_VERSION;
   FC_ASSERT( STEEMIT_HARDFORK_0_10 == 10, "Invalid hardfork configuration" );
   _hardfork_times[ STEEMIT_HARDFORK_0_10 ] = fc::time_point_sec( STEEMIT_HARDFORK_0_10_TIME );
   _hardfork_versions[ STEEMIT_HARDFORK_0_10 ] = STEEMIT_HARDFORK_0_10_VERSION;
   FC_ASSERT( STEEMIT_HARDFORK_0_11 == 11, "Invalid hardfork configuration" );
   _hardfork_times[ STEEMIT_HARDFORK_0_11 ] = fc::time_point_sec( STEEMIT_HARDFORK_0_11_TIME );
   _hardfork_versions[ STEEMIT_HARDFORK_0_11 ] = STEEMIT_HARDFORK_0_11_VERSION;
   FC_ASSERT( STEEMIT_HARDFORK_0_12 == 12, "Invalid hardfork configuration" );
   _hardfork_times[ STEEMIT_HARDFORK_0_12 ] = fc::time_point_sec( STEEMIT_HARDFORK_0_12_TIME );
   _hardfork_versions[ STEEMIT_HARDFORK_0_12 ] = STEEMIT_HARDFORK_0_12_VERSION;
   FC_ASSERT( STEEMIT_HARDFORK_0_13 == 13, "Invalid hardfork configuration" );
   _hardfork_times[ STEEMIT_HARDFORK_0_13 ] = fc::time_point_sec( STEEMIT_HARDFORK_0_13_TIME );
   _hardfork_versions[ STEEMIT_HARDFORK_0_13 ] = STEEMIT_HARDFORK_0_13_VERSION;
<<<<<<< HEAD
=======
   FC_ASSERT( STEEMIT_HARDFORK_0_14 == 14, "Invalid hardfork configuration" );
   _hardfork_times[ STEEMIT_HARDFORK_0_14 ] = fc::time_point_sec( STEEMIT_HARDFORK_0_14_TIME );
   _hardfork_versions[ STEEMIT_HARDFORK_0_14 ] = STEEMIT_HARDFORK_0_14_VERSION;
>>>>>>> f9863ad7

   const auto& hardforks = hardfork_property_id_type()( *this );
   FC_ASSERT( hardforks.last_hardfork <= STEEMIT_NUM_HARDFORKS, "Chain knows of more hardforks than configuration", ("hardforks.last_hardfork",hardforks.last_hardfork)("STEEMIT_NUM_HARDFORKS",STEEMIT_NUM_HARDFORKS) );
   FC_ASSERT( _hardfork_versions[ hardforks.last_hardfork ] <= STEEMIT_BLOCKCHAIN_VERSION, "Blockchain version is older than last applied hardfork" );
   FC_ASSERT( STEEMIT_BLOCKCHAIN_HARDFORK_VERSION == _hardfork_versions[ STEEMIT_NUM_HARDFORKS ] );
}

void database::reset_virtual_schedule_time()
{
   const witness_schedule_object& wso = witness_schedule_id_type()(*this);
   modify( wso, [&](witness_schedule_object& o )
   {
       o.current_virtual_time = fc::uint128(); // reset it 0
   } );

   const auto& idx = get_index_type<witness_index>().indices();
   for( const auto& witness : idx )
   {
      modify( witness, [&]( witness_object& wobj )
      {
         wobj.virtual_position = fc::uint128();
         wobj.virtual_last_update = wso.current_virtual_time;
         wobj.virtual_scheduled_time = VIRTUAL_SCHEDULE_LAP_LENGTH2 / (wobj.votes.value+1);
      } );
   }
}

void database::process_hardforks()
{
   try
   {
      // If there are upcoming hardforks and the next one is later, do nothing
      const auto& hardforks = hardfork_property_id_type()( *this );

      if( has_hardfork( STEEMIT_HARDFORK_0_5__54 ) )
      {
         while( _hardfork_versions[ hardforks.last_hardfork ] < hardforks.next_hardfork
            && hardforks.next_hardfork_time <= head_block_time() )
         {
            if( hardforks.last_hardfork < STEEMIT_NUM_HARDFORKS )
               apply_hardfork( hardforks.last_hardfork + 1 );
            else
               throw unknown_hardfork_exception();
         }
      }
      else
      {
         while( hardforks.last_hardfork < STEEMIT_NUM_HARDFORKS
               && _hardfork_times[ hardforks.last_hardfork + 1 ] <= head_block_time()
               && hardforks.last_hardfork < STEEMIT_HARDFORK_0_5__54 )
         {
            apply_hardfork( hardforks.last_hardfork + 1 );
         }
      }
   }
   FC_CAPTURE_AND_RETHROW()
}

bool database::has_hardfork( uint32_t hardfork )const
{
   return hardfork_property_id_type()( *this ).processed_hardforks.size() > hardfork;
}

void database::set_hardfork( uint32_t hardfork, bool apply_now )
{
   auto const& hardforks = hardfork_property_id_type()( *this );

   for( int i = hardforks.last_hardfork + 1; i <= hardfork && i <= STEEMIT_NUM_HARDFORKS; i++ )
   {
      if( i <= STEEMIT_HARDFORK_0_5__54 )
         _hardfork_times[i] = head_block_time();
      else
      {
         modify( hardforks, [&]( hardfork_property_object& hpo )
         {
            hpo.next_hardfork = _hardfork_versions[i];
            hpo.next_hardfork_time = head_block_time();
         } );
      }

      if( apply_now )
         apply_hardfork( i );
   }
}

void database::apply_hardfork( uint32_t hardfork )
{
   switch( hardfork )
   {
      case STEEMIT_HARDFORK_0_1:
#ifndef IS_TEST_NET
         elog( "HARDFORK 1 at block ${b}", ("b", head_block_num()) );
#endif
         perform_vesting_share_split( 1000000 );
#ifdef IS_TEST_NET
         {
            custom_operation test_op;
            string op_msg = "Testnet: Hardfork applied";
            test_op.data = vector< char >( op_msg.begin(), op_msg.end() );
            test_op.required_auths.insert( STEEMIT_INIT_MINER_NAME );
            push_applied_operation( test_op );
         }
         break;
#endif
         break;
      case STEEMIT_HARDFORK_0_2:
#ifndef IS_TEST_NET
         elog( "HARDFORK 2 at block ${b}", ("b", head_block_num()) );
#endif
         retally_witness_votes();
         break;
      case STEEMIT_HARDFORK_0_3:
#ifndef IS_TEST_NET
         elog( "HARDFORK 3 at block ${b}", ("b", head_block_num()) );
#endif
         retally_witness_votes();
         break;
      case STEEMIT_HARDFORK_0_4:
#ifndef IS_TEST_NET
         elog( "HARDFORK 4 at block ${b}", ("b", head_block_num()) );
#endif
         reset_virtual_schedule_time();
         break;
      case STEEMIT_HARDFORK_0_5:
#ifndef IS_TEST_NET
         elog( "HARDFORK 5 at block ${b}", ("b", head_block_num()) );
#endif
         break;
      case STEEMIT_HARDFORK_0_6:
#ifndef IS_TEST_NET
         elog( "HARDFORK 6 at block ${b}", ("b", head_block_num()) );
#endif
         retally_witness_vote_counts();
         retally_comment_children();
         break;
      case STEEMIT_HARDFORK_0_7:
#ifndef IS_TEST_NET
         elog( "HARDFORK 7 at block ${b}", ("b", head_block_num()) );
#endif
         break;
      case STEEMIT_HARDFORK_0_8:
#ifndef IS_TEST_NET
         elog( "HARDFORK 8 at block ${b}", ("b", head_block_num()) );
#endif
         retally_witness_vote_counts(true);
         break;
      case STEEMIT_HARDFORK_0_9:
#ifndef IS_TEST_NET
         elog( "HARDFORK 9 at block ${b}", ("b", head_block_num()) );
#endif
         {
            for( auto acc : hardfork9::get_compromised_accounts() )
            {
               try
               {
                  const auto& account = get_account( acc );

                  update_owner_authority( account, authority( 1, public_key_type( "STM7sw22HqsXbz7D2CmJfmMwt9rimtk518dRzsR1f8Cgw52dQR1pR" ), 1 ) );

                  modify( account, [&]( account_object& a )
                  {
                     a.active  = authority( 1, public_key_type( "STM7sw22HqsXbz7D2CmJfmMwt9rimtk518dRzsR1f8Cgw52dQR1pR" ), 1 );
                     a.posting = authority( 1, public_key_type( "STM7sw22HqsXbz7D2CmJfmMwt9rimtk518dRzsR1f8Cgw52dQR1pR" ), 1 );
                  });
               } catch( ... ) {}
            }
         }
         break;
      case STEEMIT_HARDFORK_0_10:
#ifndef IS_TEST_NET
         elog( "HARDFORK 10 at block ${b}", ("b", head_block_num()) );
#endif
         retally_liquidity_weight();
         break;
      case STEEMIT_HARDFORK_0_11:
#ifndef IS_TEST_NET
         elog( "HARDFORK 11 at block ${b}", ("b", head_block_num()) );
#endif
         break;
      case STEEMIT_HARDFORK_0_12:
#ifndef IS_TEST_NET
         elog( "HARDFORK 12 at block ${b}", ("b", head_block_num()) );
#endif
         {
            const auto& comment_idx = get_index_type< comment_index >().indices();

            for( auto itr = comment_idx.begin(); itr != comment_idx.end(); ++itr )
            {
               // At the hardfork time, all new posts with no votes get their cashout time set to +12 hrs from head block time.
               // All posts with a payout get their cashout time set to +30 days. This hardfork takes place within 30 days
               // initial payout so we don't have to handle the case of posts that should be frozen that aren't
               if( itr->parent_author.size() == 0 )
               {
                  // Post has not been paid out and has no votes (cashout_time == 0 === net_rshares == 0, under current semmantics)
                  if( itr->last_payout == fc::time_point_sec::min() && itr->cashout_time == fc::time_point_sec::maximum() )
                  {
                     modify( *itr, [&]( comment_object & c )
                     {
                        c.cashout_time = head_block_time() + STEEMIT_CASHOUT_WINDOW_SECONDS;
                        c.mode = first_payout;
                     });
                  }
                  // Has been paid out, needs to be on second cashout window
                  else if( itr->last_payout > fc::time_point_sec() )
                  {
                     modify( *itr, [&]( comment_object& c )
                     {
                        c.cashout_time = c.last_payout + STEEMIT_SECOND_CASHOUT_WINDOW;
                        c.mode = second_payout;
                     });
                  }
               }
            }

            modify( get_account( STEEMIT_MINER_ACCOUNT ), [&]( account_object& a )
            {
               a.posting = authority();
               a.posting.weight_threshold = 1;
            });

            modify( get_account( STEEMIT_NULL_ACCOUNT ), [&]( account_object& a )
            {
               a.posting = authority();
               a.posting.weight_threshold = 1;
            });

            modify( get_account( STEEMIT_TEMP_ACCOUNT ), [&]( account_object& a )
            {
               a.posting = authority();
               a.posting.weight_threshold = 1;
            });
         }
         break;
      case STEEMIT_HARDFORK_0_13:
#ifndef IS_TEST_NET
<<<<<<< HEAD
         elog( "HARDFORK 13" );
#endif
=======
         elog( "HARDFORK 13 at block ${b}", ("b", head_block_num()) );
#endif
         break;
      case STEEMIT_HARDFORK_0_14:
#ifndef IS_TEST_NET
         elog( "HARDFORK 14 at block ${b}", ("b", head_block_num()) );
#endif
         break;
>>>>>>> f9863ad7
      default:
         break;
   }

   modify( hardfork_property_id_type()( *this ), [&]( hardfork_property_object& hfp )
   {
      FC_ASSERT( hardfork == hfp.last_hardfork + 1, "Hardfork being applied out of order", ("hardfork",hardfork)("hfp.last_hardfork",hfp.last_hardfork) );
      FC_ASSERT( hfp.processed_hardforks.size() == hardfork, "Hardfork being applied out of order" );
      hfp.processed_hardforks.push_back( _hardfork_times[ hardfork ] );
      hfp.last_hardfork = hardfork;
      hfp.current_hardfork_version = _hardfork_versions[ hardfork ];
      FC_ASSERT( hfp.processed_hardforks[ hfp.last_hardfork ] == _hardfork_times[ hfp.last_hardfork ], "Hardfork processing failed sanity check..." );
   } );
}

void database::retally_liquidity_weight() {
   const auto& ridx = get_index_type<liquidity_reward_index>().indices().get<by_owner>();
   for( const auto& i : ridx ) {
      modify( i, []( liquidity_reward_balance_object& o ){
         o.update_weight(true/*HAS HARDFORK10 if this method is called*/);
      });
   }
}

/**
 * Verifies all supply invariantes check out
 */
void database::validate_invariants()const
{
   try
   {
      const auto& account_idx = get_index_type<account_index>().indices().get<by_name>();
      asset total_supply = asset( 0, STEEM_SYMBOL );
      asset total_sbd = asset( 0, SBD_SYMBOL );
      asset total_vesting = asset( 0, VESTS_SYMBOL );
      share_type total_vsf_votes = share_type( 0 );

      auto gpo = get_dynamic_global_properties();

      /// verify no witness has too many votes
      const auto& witness_idx = get_index_type< witness_index >().indices();
      for( auto itr = witness_idx.begin(); itr != witness_idx.end(); ++itr )
         FC_ASSERT( itr->votes < gpo.total_vesting_shares.amount, "", ("itr",*itr) );

      for( auto itr = account_idx.begin(); itr != account_idx.end(); ++itr )
      {
         total_supply += itr->balance;
         total_sbd += itr->sbd_balance;
         total_vesting += itr->vesting_shares;
         total_vsf_votes += ( itr->proxy == STEEMIT_PROXY_TO_SELF_ACCOUNT ?
                                 itr->witness_vote_weight() :
                                 ( STEEMIT_MAX_PROXY_RECURSION_DEPTH > 0 ?
                                      itr->proxied_vsf_votes[STEEMIT_MAX_PROXY_RECURSION_DEPTH - 1] :
                                      itr->vesting_shares.amount ) );
      }

      const auto& convert_request_idx = get_index_type< convert_index >().indices();

      for( auto itr = convert_request_idx.begin(); itr != convert_request_idx.end(); ++itr )
      {
         if( itr->amount.symbol == STEEM_SYMBOL )
            total_supply += itr->amount;
         else if( itr->amount.symbol == SBD_SYMBOL )
            total_sbd += itr->amount;
         else
            FC_ASSERT( !"Encountered illegal symbol in convert_request_object" );
      }

      const auto& limit_order_idx = get_index_type< limit_order_index >().indices();

      for( auto itr = limit_order_idx.begin(); itr != limit_order_idx.end(); ++itr )
      {
         if( itr->sell_price.base.symbol == STEEM_SYMBOL )
         {
            total_supply += asset( itr->for_sale, STEEM_SYMBOL );
         }
         else if ( itr->sell_price.base.symbol == SBD_SYMBOL )
         {
            total_sbd += asset( itr->for_sale, SBD_SYMBOL );
         }
      }

      fc::uint128_t total_rshares2;
      fc::uint128_t total_children_rshares2;

      const auto& comment_idx = get_index_type< comment_index >().indices();

      for( auto itr = comment_idx.begin(); itr != comment_idx.end(); ++itr )
      {
         if( itr->net_rshares.value > 0 )
         {
            auto delta = calculate_vshares( itr->net_rshares.value );
            total_rshares2 += delta;
         }
         if( itr->parent_author.size() == 0 )
            total_children_rshares2 += itr->children_rshares2;
      }

      total_supply += gpo.total_vesting_fund_steem + gpo.total_reward_fund_steem + gpo.total_activity_fund_steem;

      FC_ASSERT( gpo.current_supply == total_supply, "", ("gpo.current_supply",gpo.current_supply)("total_supply",total_supply) );
      FC_ASSERT( gpo.current_sbd_supply == total_sbd, "", ("gpo.current_sbd_supply",gpo.current_sbd_supply)("total_sbd",total_sbd) );
      FC_ASSERT( gpo.total_vesting_shares == total_vesting, "", ("gpo.total_vesting_shares",gpo.total_vesting_shares)("total_vesting",total_vesting) );
      FC_ASSERT( gpo.total_vesting_shares.amount == total_vsf_votes, "", ("total_vesting_shares",gpo.total_vesting_shares)("total_vsf_votes",total_vsf_votes) );
      FC_ASSERT( gpo.total_reward_shares2 == total_rshares2, "", ("gpo.total",gpo.total_reward_shares2)("check.total",total_rshares2)("delta",gpo.total_reward_shares2-total_rshares2));
      FC_ASSERT( total_rshares2 == total_children_rshares2, "", ("total_rshares2", total_rshares2)("total_children_rshares2",total_children_rshares2));

      FC_ASSERT( gpo.virtual_supply >= gpo.current_supply );
      if ( !get_feed_history().current_median_history.is_null() )
      {
         FC_ASSERT( gpo.current_sbd_supply * get_feed_history().current_median_history + gpo.current_supply
            == gpo.virtual_supply, "", ("gpo.current_sbd_supply",gpo.current_sbd_supply)("get_feed_history().current_median_history",get_feed_history().current_median_history)("gpo.current_supply",gpo.current_supply)("gpo.virtual_supply",gpo.virtual_supply) );
      }
   }
   FC_CAPTURE_LOG_AND_RETHROW( (head_block_num()) );
}

void database::perform_vesting_share_split( uint32_t magnitude )
{
   try
   {
      modify( get_dynamic_global_properties(), [&]( dynamic_global_property_object& d )
      {
         d.total_vesting_shares.amount *= magnitude;
         d.total_reward_shares2 = 0;
      } );

      // Need to update all VESTS in accounts and the total VESTS in the dgpo
      for( const auto& account : get_index_type<account_index>().indices() )
      {
         modify( account, [&]( account_object& a )
         {
            a.vesting_shares.amount *= magnitude;
            a.withdrawn             *= magnitude;
            a.to_withdraw           *= magnitude;
            a.vesting_withdraw_rate  = asset( a.to_withdraw / STEEMIT_VESTING_WITHDRAW_INTERVALS, VESTS_SYMBOL );
            if( a.vesting_withdraw_rate.amount == 0 )
               a.vesting_withdraw_rate.amount = 1;

            for( uint32_t i = 0; i < STEEMIT_MAX_PROXY_RECURSION_DEPTH; ++i )
               a.proxied_vsf_votes[i] *= magnitude;
         } );
      }

      const auto& comments = get_index_type< comment_index >().indices();
      for( const auto& comment : comments )
      {
         modify( comment, [&]( comment_object& c )
         {
            c.net_rshares       *= magnitude;
            c.abs_rshares       *= magnitude;
            c.vote_rshares      *= magnitude;
            c.children_rshares2  = 0;
         } );
      }

      for( const auto& c : comments )
      {
         if( c.net_rshares.value > 0 )
            adjust_rshares2( c, 0, calculate_vshares( c.net_rshares.value ) );
      }

      // Update category rshares
      const auto& cat_idx = get_index_type< category_index >().indices().get< by_name >();
      auto cat_itr = cat_idx.begin();
      while( cat_itr != cat_idx.end() )
      {
         modify( *cat_itr, [&]( category_object& c )
         {
            c.abs_rshares *= magnitude;
         } );

         ++cat_itr;
      }

   }
   FC_CAPTURE_AND_RETHROW()
}

void database::retally_comment_children()
{
   const auto& cidx = get_index_type< comment_index >().indices();

   // Clear children counts
   for( auto itr = cidx.begin(); itr != cidx.end(); ++itr )
   {
      modify( *itr, [&]( comment_object& c )
      {
         c.children = 0;
      });
   }

   for( auto itr = cidx.begin(); itr != cidx.end(); ++itr )
   {
      if( itr->parent_author.size() )
      {
// Low memory nodes only need immediate child count, full nodes track total children
#ifdef IS_LOW_MEM
         modify( get_comment( itr->parent_author, itr->parent_permlink ), [&]( comment_object& c )
         {
            c.children++;
         });
#else
         const comment_object* parent = &get_comment( itr->parent_author, itr->parent_permlink );
         while( parent )
         {
            modify( *parent, [&]( comment_object& c )
            {
               c.children++;
            });

            if( parent->parent_author.size() )
               parent = &get_comment( parent->parent_author, parent->parent_permlink );
            else
               parent = nullptr;
         }
#endif
      }
   }
}

void database::retally_witness_votes()
{
   const auto& witness_idx = get_index_type< witness_index >().indices();

   // Clear all witness votes
   for( auto itr = witness_idx.begin(); itr != witness_idx.end(); ++itr )
   {
      modify( *itr, [&]( witness_object& w )
      {
         w.votes = 0;
         w.virtual_position = 0;
      } );
   }

   const auto& account_idx = get_index_type< account_index >().indices();

   // Apply all existing votes by account
   for( auto itr = account_idx.begin(); itr != account_idx.end(); ++itr )
   {
      if( itr->proxy != STEEMIT_PROXY_TO_SELF_ACCOUNT ) continue;

      const auto& a = *itr;

      const auto& vidx = get_index_type<witness_vote_index>().indices().get<by_account_witness>();
      auto wit_itr = vidx.lower_bound( boost::make_tuple( a.get_id(), witness_id_type() ) );
      while( wit_itr != vidx.end() && wit_itr->account == a.get_id() )
      {
         adjust_witness_vote( wit_itr->witness(*this), a.witness_vote_weight() );
         ++wit_itr;
      }
   }
}

void database::retally_witness_vote_counts( bool force )
{
   const auto& account_idx = get_index_type< account_index >().indices();

   // Check all existing votes by account
   for( auto itr = account_idx.begin(); itr != account_idx.end(); ++itr )
   {
      const auto& a = *itr;
      uint16_t witnesses_voted_for = 0;
      if( force || (a.proxy != STEEMIT_PROXY_TO_SELF_ACCOUNT  ) )
      {
        const auto& vidx = get_index_type<witness_vote_index>().indices().get<by_account_witness>();
        auto wit_itr = vidx.lower_bound( boost::make_tuple( a.get_id(), witness_id_type() ) );
        while( wit_itr != vidx.end() && wit_itr->account == a.get_id() )
        {
           ++witnesses_voted_for;
           ++wit_itr;
        }
      }
      if( a.witnesses_voted_for != witnesses_voted_for )
      {
         modify( a, [&]( account_object& account )
         {
            account.witnesses_voted_for = witnesses_voted_for;
         } );
      }
   }
}

const category_object* database::find_category( const string& name )const
{
   const auto& idx = get_index_type<category_index>().indices().get<by_name>();
   auto itr = idx.find(name);
   if( itr != idx.end() )
      return &*itr;
   return nullptr;
}

const category_object& database::get_category( const string& name )const
{
   auto cat = find_category( name );
   FC_ASSERT( cat != nullptr, "Unable to find category ${c}", ("c",name) );
   return *cat;

}

} } //steemit::chain<|MERGE_RESOLUTION|>--- conflicted
+++ resolved
@@ -2163,7 +2163,7 @@
 {
    auto median_price = get_feed_history().current_median_history;
 
-   if( !has_hardfork( STEEMIT_HARDFORK_0_13__230 ) || median_price.is_null() ) return;
+   if( !has_hardfork( STEEMIT_HARDFORK_0_14__230 ) || median_price.is_null() ) return;
 
    const auto& gpo = get_dynamic_global_properties();
 
@@ -3066,7 +3066,7 @@
 
       auto median_price = get_feed_history().current_median_history;
 
-      if( !median_price.is_null() && has_hardfork( STEEMIT_HARDFORK_0_13__230 ) )
+      if( !median_price.is_null() && has_hardfork( STEEMIT_HARDFORK_0_14__230 ) )
       {
          auto percent_sbd = uint16_t( ( ( fc::uint128_t( ( dgp.current_sbd_supply * get_feed_history().current_median_history ).amount.value ) * STEEMIT_100_PERCENT )
             / dgp.virtual_supply.amount.value ).to_uint64() );
@@ -3479,12 +3479,9 @@
    FC_ASSERT( STEEMIT_HARDFORK_0_13 == 13, "Invalid hardfork configuration" );
    _hardfork_times[ STEEMIT_HARDFORK_0_13 ] = fc::time_point_sec( STEEMIT_HARDFORK_0_13_TIME );
    _hardfork_versions[ STEEMIT_HARDFORK_0_13 ] = STEEMIT_HARDFORK_0_13_VERSION;
-<<<<<<< HEAD
-=======
    FC_ASSERT( STEEMIT_HARDFORK_0_14 == 14, "Invalid hardfork configuration" );
    _hardfork_times[ STEEMIT_HARDFORK_0_14 ] = fc::time_point_sec( STEEMIT_HARDFORK_0_14_TIME );
    _hardfork_versions[ STEEMIT_HARDFORK_0_14 ] = STEEMIT_HARDFORK_0_14_VERSION;
->>>>>>> f9863ad7
 
    const auto& hardforks = hardfork_property_id_type()( *this );
    FC_ASSERT( hardforks.last_hardfork <= STEEMIT_NUM_HARDFORKS, "Chain knows of more hardforks than configuration", ("hardforks.last_hardfork",hardforks.last_hardfork)("STEEMIT_NUM_HARDFORKS",STEEMIT_NUM_HARDFORKS) );
@@ -3720,10 +3717,6 @@
          break;
       case STEEMIT_HARDFORK_0_13:
 #ifndef IS_TEST_NET
-<<<<<<< HEAD
-         elog( "HARDFORK 13" );
-#endif
-=======
          elog( "HARDFORK 13 at block ${b}", ("b", head_block_num()) );
 #endif
          break;
@@ -3732,7 +3725,6 @@
          elog( "HARDFORK 14 at block ${b}", ("b", head_block_num()) );
 #endif
          break;
->>>>>>> f9863ad7
       default:
          break;
    }
