--- conflicted
+++ resolved
@@ -826,13 +826,12 @@
      adjust_balance( to_account, sbd );
      adjust_supply( -steem );
      adjust_supply( sbd );
-     validate_invariants();
      return sbd;
   } else {
      adjust_balance( to_account, steem );
      return steem;
   }
-} FC_CAPTURE_AND_RETHROW( (to_account.name)(steem) ) }
+} FC_CAPTURE_LOG_AND_RETHROW( (to_account.name)(steem) ) }
 
 /**
  * @param to_account - the account to receive the new vesting shares
@@ -1342,8 +1341,6 @@
  *  @recursively pays out parent posts
  */
 void database::cashout_comment_helper( const comment_object& cur, const comment_object& origin, asset vesting_steem_reward, asset sbd_reward ) {
-   try
-   {
    const auto& author = get_account( cur.author );
    if( cur.parent_author.size() ) {
       auto parent_vesting_steem_reward = vesting_steem_reward;
@@ -1359,6 +1356,7 @@
       adjust_total_payout( cur, sbd_created + to_sbd( vesting_steem_reward ) );
 
       /// push virtual operation for this reward payout
+      //ilog( "Paying ${a}.${p} ${s} ${v}", ("a",cur.author)("p",cur.permlink)("s",sbd_reward)("v",vesting_steem_reward) );
       push_applied_operation( comment_reward_operation( cur.author, cur.permlink, origin.author, origin.permlink, sbd_created, vest_created ) );
 
       /// only recurse if the SBD created is more than $0.02, this should stop recursion quickly for
@@ -1369,13 +1367,15 @@
          sbd_created.amount *= 2; /// 50/50 VESTING SBD means total value is 2x
 
          cashout_comment_helper( parent, origin, parent_vesting_steem_reward, parent_sbd_reward );
-      } else { /// parent gets the full change, recursion stops
-
-         const auto& parent_author = get_account(cur.parent_author);
-         vest_created = create_vesting( parent_author, vesting_steem_reward );
-         sbd_created  = create_sbd( parent_author, sbd_reward );
+      }
+      else /// parent gets the full change, recursion stops
+      {
+         const auto& parent_author = get_account( cur.parent_author );
+         vest_created = create_vesting( parent_author, parent_vesting_steem_reward );
+         sbd_created  = create_sbd( parent_author, parent_sbd_reward );
 
          /// THE FOLLOWING IS NOT REQUIRED FOR VALIDATION
+         //ilog( "Paying ${a}.${p} ${s} ${v}", ("a",cur.parent_author)("p",cur.parent_permlink)("s",parent_sbd_reward)("v",parent_vesting_steem_reward) );
          push_applied_operation( comment_reward_operation( cur.parent_author, cur.parent_permlink, origin.author, origin.permlink, sbd_created, vest_created ) );
          adjust_total_payout( get_comment( cur.parent_author, cur.parent_permlink ), sbd_created + to_sbd( vesting_steem_reward ) );
       }
@@ -1385,11 +1385,10 @@
 
       /// THE FOLLOWING IS NOT REQUIRED FOR VALIDATION
       /// push virtual operation for this reward payout
+      //ilog( "Paying ${a}.${p} ${s} ${v}", ("a",cur.author)("p",cur.permlink)("s",sbd_reward)("v",vesting_steem_reward) );
       push_applied_operation( comment_reward_operation( cur.author, cur.permlink, origin.author, origin.permlink, sbd_created, vest_created ) );
       adjust_total_payout( cur, sbd_created + to_sbd( vesting_steem_reward ) );
    }
-   validate_invariants();
-   } FC_CAPTURE_LOG_AND_RETHROW( (cur) );
 }
 
 /**
@@ -1402,15 +1401,12 @@
 {
    u256 total_weight( c.total_vote_weight );
    share_type unclaimed_rewards = max_rewards;
-
    const auto& cvidx = get_index_type<comment_vote_index>().indices().get<by_comment_weight_voter>();
    auto itr = cvidx.lower_bound( c.id );
    auto start = itr;
    //auto end = cvidx.lower_bound( boost::make_tuple( c.id, uint64_t(0), account_id_type() ) );
    while( itr != cvidx.end() && itr->comment == c.id ) {
       // TODO: Add minimum curation pay limit
-      try
-      {
       u256 weight( itr->weight );
       auto claim = static_cast<uint64_t>((max_rewards.value * weight) / total_weight);
       if( claim > 1 ) // min_amt is non-zero satoshis
@@ -1419,7 +1415,6 @@
          auto reward = create_vesting( itr->voter(*this), asset( claim, STEEM_SYMBOL ) );
          push_applied_operation( curate_reward_operation( itr->voter(*this).name, reward, c.author, c.permlink ) );
       }
-      } FC_CAPTURE_LOG_AND_RETHROW( (c)(*itr)(*start)/*(*end)*/ )
       ++itr;
    }
    if( max_rewards.value - unclaimed_rewards.value )
@@ -1427,7 +1422,6 @@
       {
          p.total_reward_fund_steem += unclaimed_rewards;
       });
-   validate_invariants();
    return unclaimed_rewards;
 }
 
@@ -1438,15 +1432,20 @@
    if( head_block_time() < STEEMIT_FIRST_CASHOUT_TIME )
       return;
 
+   wdump( (head_block_time())(head_block_num())(get_dynamic_global_properties().total_reward_shares2)(get_dynamic_global_properties().total_reward_fund_steem) );
+
    const auto& median_price = get_feed_history().current_median_history;
 
    const auto& cidx = get_index_type<comment_index>().indices().get<by_cashout_time>();
    auto current = cidx.begin();
    //auto end = cidx.lower_bound( head_block_time() );
    while( current != cidx.end() && current->cashout_time <= head_block_time() ) {
+      share_type unclaimed;
+      const auto& cur = *current; ++current;
+      bool paid = true;
       try
       {
-      const auto& cur = *current; ++current;
+      //idump( (cur)(get_dynamic_global_properties().total_reward_shares2)(get_dynamic_global_properties().total_reward_fund_steem)(get_feed_history().current_median_history) );
       asset sbd_created(0,SBD_SYMBOL);
       asset vest_created(0,VESTS_SYMBOL);
 
@@ -1461,12 +1460,13 @@
             auto to_sbd     = reward_tokens / 2;
             auto to_vesting = reward_tokens - to_sbd;
 
+            unclaimed = pay_curators( cur, curator_rewards );
+            //idump( (to_sbd)(to_vesting)(unclaimed) );
+            cashout_comment_helper( cur, cur, asset( to_vesting, STEEM_SYMBOL ), asset( to_sbd, STEEM_SYMBOL ) );
+
             modify( cat, [&]( category_object& c ) {
-               c.total_payouts += asset(reward_tokens,STEEM_SYMBOL) * median_price;
+               c.total_payouts += asset(reward_tokens - unclaimed ,STEEM_SYMBOL) * median_price;
             });
-
-            pay_curators( cur, curator_rewards );
-            cashout_comment_helper( cur, cur, asset( to_vesting, STEEM_SYMBOL ), asset( to_sbd, STEEM_SYMBOL ) );
          }
          fc::uint128_t old_rshares2(cur.net_rshares.value);
          old_rshares2 *= old_rshares2;
@@ -1500,9 +1500,11 @@
          remove(cur_vote);
       }
 
+      if( !paid ) idump( (cur) );
       validate_invariants();
-   } FC_CAPTURE_LOG_AND_RETHROW( (*current) );
-   }
+   } FC_CAPTURE_LOG_AND_RETHROW( (cur)(unclaimed) );
+   }
+   wdump( (get_dynamic_global_properties().total_reward_shares2)(get_dynamic_global_properties().total_reward_fund_steem) );
 }
 
 /**
@@ -1697,6 +1699,8 @@
    modify( props, [&]( dynamic_global_property_object& p ){
      p.total_reward_fund_steem.amount -= payout;
    });
+   //idump( (payout) );
+
    return payout;
    } FC_CAPTURE_LOG_AND_RETHROW( (rshares) )
    return 0;
@@ -1916,11 +1920,7 @@
    } );
 
    /// check invariants
-<<<<<<< HEAD
    if( !( skip & skip_validate_invariants ) )
-=======
-   if( is_producing() || !( skip & skip_validate_invariants ) )
->>>>>>> bc25cedc
       validate_invariants();
 }
 
