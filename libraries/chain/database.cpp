--- conflicted
+++ resolved
@@ -892,17 +892,6 @@
 
 void database::notify_post_apply_operation( const operation_object& obj )
 {
-<<<<<<< HEAD
-=======
-   operation_object obj;
-   obj.trx_id       = _current_trx_id;
-   obj.block        = _current_block_num;
-   obj.trx_in_block = _current_trx_in_block;
-   obj.op_in_trx    = _current_op_in_trx;
-   obj.virtual_op   = _current_virtual_op;
-   obj.op           = op;
-
->>>>>>> 6958b0c6
    post_apply_operation( obj );
 }
 
@@ -2884,30 +2873,12 @@
 
 } FC_CAPTURE_AND_RETHROW( (trx) ) }
 
-<<<<<<< HEAD
-void database::apply_operation(transaction_evaluation_state& eval_state, const operation& op)
-{ try {
-   int i_which = op.which();
-   uint64_t u_which = uint64_t( i_which );
-   if( i_which < 0 )
-      assert( "Negative operation tag" && false );
-   if( u_which >= _operation_evaluators.size() )
-      assert( "No registered evaluator for this operation" && false );
-   unique_ptr<op_evaluator>& eval = _operation_evaluators[ u_which ];
-   if( !eval )
-      assert( "No registered evaluator for this operation" && false );
+void database::apply_operation(const operation& op)
+{
    auto obj = notify_pre_apply_operation( op );
-   eval->evaluate( eval_state, op, true );
+   _my->_evaluator_registry.get_evaluator( op ).apply( op );
    notify_post_apply_operation( obj );
-} FC_CAPTURE_AND_RETHROW(  ) }
-=======
-void database::apply_operation(const operation& op)
-{
-   push_applied_operation( op );
-   _my->_evaluator_registry.get_evaluator( op ).apply( op );
-   notify_post_apply_operation( op );
-}
->>>>>>> 6958b0c6
+}
 
 const witness_object& database::validate_block_header( uint32_t skip, const signed_block& next_block )const
 {
