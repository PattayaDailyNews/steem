--- conflicted
+++ resolved
@@ -249,32 +249,6 @@
           */
          void notify_pre_apply_operation( operation_notification& note );
          void notify_post_apply_operation( const operation_notification& note );
-<<<<<<< HEAD
-         inline const void push_virtual_operation( const operation& op, bool force = false ); // vops are not needed for low mem. Force will push them on low mem.
-         void notify_pre_apply_block( const signed_block& block );
-         void notify_applied_block( const signed_block& block );
-         void notify_on_pending_transaction( const signed_transaction& tx );
-         void notify_on_pre_apply_transaction( const signed_transaction& tx );
-         void notify_on_applied_transaction( const signed_transaction& tx );
-
-         /**
-          *  This signal is emitted for plugins to process every operation after it has been fully applied.
-          */
-         fc::signal<void(const operation_notification&)> pre_apply_operation;
-         fc::signal<void(const operation_notification&)> post_apply_operation;
-
-         fc::signal<void(const signed_block&)>           pre_apply_block;
-
-         /**
-          *  This signal is emitted after all operations and virtual operation for a
-          *  block have been applied but before the get_applied_operations() are cleared.
-          *
-          *  You may not yield from this callback because the blockchain is holding
-          *  the write lock and may be in an "inconstant state" until after it is
-          *  released.
-          */
-         fc::signal<void(const signed_block&)>           applied_block;
-=======
          void notify_pre_apply_block( const block_notification& note );
          void notify_post_apply_block( const block_notification& note );
          void notify_irreversible_block( uint32_t block_num );
@@ -286,7 +260,6 @@
          using apply_block_handler_t = std::function< void(const block_notification&) >;
          using irreversible_block_handler_t = std::function< void(uint32_t) >;
          using reindex_handler_t = std::function< void(const reindex_notification&) >;
->>>>>>> 3a7e5771
 
 
       private:
