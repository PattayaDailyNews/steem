--- conflicted
+++ resolved
@@ -36,11 +36,8 @@
 
             delete_comment_operation,
             custom_json_operation,
-<<<<<<< HEAD
+            comment_options_operation,
             set_withdraw_vesting_destination_operation,
-=======
-            comment_options_operation,
->>>>>>> 6dc52fe8
 
             /// virtual operations below this point
             fill_convert_request_operation,
