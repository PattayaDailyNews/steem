--- conflicted
+++ resolved
@@ -119,11 +119,8 @@
       impl_account_recovery_request_object_type,
       impl_change_recovery_account_request_object_type,
       impl_escrow_object_type,
-<<<<<<< HEAD
-      impl_savings_withdraw_object_type
-=======
+      impl_savings_withdraw_object_type,
       impl_decline_voting_rights_request_object_type
->>>>>>> ac29ea2d
    };
 
    class operation_object;
@@ -152,11 +149,8 @@
    class account_recovery_request_object;
    class change_recovery_account_request_object;
    class escrow_object;
-<<<<<<< HEAD
    class savings_withdraw_object;
-=======
    class decline_voting_rights_request_object;
->>>>>>> ac29ea2d
 
 
    typedef object_id< implementation_ids, impl_operation_object_type,                        operation_object >                        operation_id_type;
@@ -184,11 +178,8 @@
    typedef object_id< implementation_ids, impl_account_recovery_request_object_type,         account_recovery_request_object >         account_recovery_request_id_type;
    typedef object_id< implementation_ids, impl_change_recovery_account_request_object_type,  change_recovery_account_request_object >  change_recovery_account_request_id_type;
    typedef object_id< implementation_ids, impl_escrow_object_type,                           escrow_object >                           escrow_id_type;
-<<<<<<< HEAD
    typedef object_id< implementation_ids, impl_savings_withdraw_object_type,                 savings_withdraw_object>                  savings_withdraw_id_type;
-=======
    typedef object_id< implementation_ids, impl_decline_voting_rights_request_object_type,    decline_voting_rights_request_object >    decline_voting_rights_request_id_type;
->>>>>>> ac29ea2d
 
    typedef fc::ripemd160                                        block_id_type;
    typedef fc::ripemd160                                        checksum_type;
@@ -317,11 +308,8 @@
                  (impl_account_recovery_request_object_type)
                  (impl_change_recovery_account_request_object_type)
                  (impl_escrow_object_type)
-<<<<<<< HEAD
                  (impl_savings_withdraw_object_type)
-=======
                  (impl_decline_voting_rights_request_object_type)
->>>>>>> ac29ea2d
                )
 
 FC_REFLECT_TYPENAME( steemit::chain::share_type )
