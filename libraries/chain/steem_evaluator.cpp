--- conflicted
+++ resolved
@@ -1484,30 +1484,25 @@
    database& db = this->db();
    const auto& dgp = db.get_dynamic_global_properties();
    uint32_t target_pow = db.get_pow_summary_target();
-<<<<<<< HEAD
    account_name_type worker_account;
 
    if( db.has_hardfork( STEEMIT_HARDFORK_0_16__551 ) )
    {
       const auto& work = o.work.get< equihash_pow >();
-      FC_ASSERT( work.prev_block == db.head_block_id(), "equihash pow op not for last block" );
+      FC_ASSERT( work.prev_block == db.head_block_id(), "Equihash pow op not for last block" );
       auto recent_block_num = db.get< block_stats_object, by_block_id >( work.input.prev_block ).block_num();
       FC_ASSERT( recent_block_num > dgp.last_irreversible_block_num,
          "Equihash pow done for block older than last irreversible block num" );
-      FC_ASSERT( work.pow_summary < target_pow, "insufficient work difficulty", ("pow", work.pow_summary)("target", target_pow) );
+      FC_ASSERT( work.pow_summary < target_pow, "Insufficient work difficulty. Work: ${w}, Target: ${t}", ("w",work.pow_summary)("t", target_pow) );
       worker_account = work.input.worker_account;
    }
    else
    {
       const auto& work = o.work.get< pow2 >();
-      FC_ASSERT( work.input.prev_block == db.head_block_id(), "pow not for last block" );
-      FC_ASSERT( work.pow_summary < target_pow, "insufficient work difficulty", ("pow", work.pow_summary)("target", target_pow) );
+      FC_ASSERT( work.input.prev_block == db.head_block_id(), "Work not for last block" );
+      FC_ASSERT( work.pow_summary < target_pow, "Insufficient work difficulty. Work: ${w}, Target: ${t}", ("w",work.pow_summary)("t", target_pow) );
       worker_account = work.input.worker_account;
    }
-=======
-   FC_ASSERT( work.input.prev_block == db.head_block_id(), "Work not for last block" );
-   FC_ASSERT( work.pow_summary < target_pow, "Insufficient work difficulty. Work: ${w}, Target: ${t}", ("w",work.pow_summary)("t", target_pow) );
->>>>>>> b3430dbd
 
    FC_ASSERT( o.props.maximum_block_size >= STEEMIT_MIN_BLOCK_SIZE_LIMIT * 2, "Voted maximum block size is too small." );
 
@@ -1549,17 +1544,10 @@
    }
    else
    {
-<<<<<<< HEAD
-      FC_ASSERT( !o.new_owner_key.valid(), "cannot specify an owner key unless creating account" );
+      FC_ASSERT( !o.new_owner_key.valid(), "Cannot specify an owner key unless creating account." );
       const witness_object* cur_witness = db.find_witness( worker_account );
-      FC_ASSERT( cur_witness, "Witness must be created for existing account before mining" );
-      FC_ASSERT( cur_witness->pow_worker == 0, "this account is already scheduled for pow block production" );
-=======
-      FC_ASSERT( !o.new_owner_key.valid(), "Cannot specify an owner key unless creating account." );
-      const witness_object* cur_witness = db.find_witness( work.input.worker_account );
-      FC_ASSERT( cur_witness, "Witness must be created for existing account before mining." );
+      FC_ASSERT( cur_witness, "Witness must be created for existing account before mining.");
       FC_ASSERT( cur_witness->pow_worker == 0, "This account is already scheduled for pow block production." );
->>>>>>> b3430dbd
       db.modify(*cur_witness, [&]( witness_object& w )
       {
           w.props             = o.props;
