--- conflicted
+++ resolved
@@ -21,14 +21,14 @@
    template<typename T> class oid;
 } }
 
-namespace fc { 
+namespace fc {
   template<typename T> void to_variant( const graphene::db2::oid<T>& var,  variant& vo );
   template<typename T> void from_variant( const variant& vo, graphene::db2::oid<T>& var );
 
   namespace raw {
     template<typename Stream, typename T> inline void pack( Stream& s, const graphene::db2::oid<T>& id );
     template<typename Stream, typename T> inline void unpack( Stream& s, graphene::db2::oid<T>& id );
-  } 
+  }
 }
 
 
@@ -40,7 +40,7 @@
 
 
    template<typename T>
-   using allocator = bip::allocator< T, bip::managed_mapped_file::segment_manager >;
+   using allocator = bip::allocator<T, bip::managed_mapped_file::segment_manager>;
 
    class database;
 
@@ -50,7 +50,7 @@
    template<typename T>
    class oid {
       public:
-         oid( uint64_t i = 0 ):_id(i){}
+         oid( int64_t i = 0 ):_id(i){}
          const T& operator()( const database& db )const;
 
          oid& operator++() { ++_id; return *this; }
@@ -59,7 +59,7 @@
          friend bool operator > ( const oid& a, const oid& b ) { return a._id > b._id; }
          friend bool operator == ( const oid& a, const oid& b ) { return a._id == b._id; }
          friend bool operator != ( const oid& a, const oid& b ) { return a._id != b._id; }
-         uint64_t _id = 0;
+         int64_t _id = 0;
    };
 
    template<uint16_t TypeNumber, typename Derived>
@@ -79,6 +79,7 @@
     */
    #define GRAPHENE_DB2_SET_INDEX_TYPE( OBJECT_TYPE, INDEX_TYPE )  \
    namespace graphene { namespace db2 { template<> struct get_index_type<OBJECT_TYPE> { typedef INDEX_TYPE type; }; } }
+   #define SET_INDEX_TYPE( OBJECT_TYPE, INDEX_TYPE ) GRAPHENE_DB2_SET_INDEX_TYPE( OBJECT_TYPE, INDEX_TYPE )
 
    /**
     *  The value_type stored in the multiindex container must have a integer field with the name 'id'.  This will
@@ -103,15 +104,15 @@
          }
 
          void export_to_file( const fc::path& filename )const {
-            std::ofstream out( filename.generic_string(), 
+            std::ofstream out( filename.generic_string(),
                                std::ofstream::binary | std::ofstream::out | std::ofstream::trunc );
             fc::raw::pack( out, int32_t(value_type::type_id) );
             fc::raw::pack( out, uint64_t( _indices.size() ) );
             fc::raw::pack( out, _next_id );
 
-            for( const auto& item : _indices ) {
+            /*for( const auto& item : _indices ) {
                fc::raw::pack( out, item );
-            }
+            }*/
          }
 
          void import_from_file( const fc::path& filename ) {
@@ -128,12 +129,12 @@
 
             FC_ASSERT( id == value_type::type_id );
 
-            for( uint64_t i = 0; i < size; ++i ) {
+            /*for( uint64_t i = 0; i < size; ++i ) {
                auto insert_result = _indices.emplace( [&]( value_type& v ) {
                   fc::raw::unpack( in, v );
                }, _indices.get_allocator() );
                FC_ASSERT( insert_result.second, "Could not import object, most likely a uniqueness constraint was violated" );
-            }
+            }*/
          }
 
          template<typename Constructor>
@@ -169,7 +170,7 @@
          template<typename CompatibleKey>
          const value_type* find( CompatibleKey&& key )const {
             auto itr = _indices.find( std::forward<CompatibleKey>(key) );
-            if( itr != _indices.end() ) return &*itr;
+            if( itr != _indices.end() ) return *itr;
             return nullptr;
          }
 
@@ -194,7 +195,7 @@
                id_value_type_map                                                           removed_values;
                boost::interprocess::set< id_type, std::less<id_type>, id_allocator_type>   new_ids;
                id_type                                                                     old_next_id = 0;
-               uint64_t                                                                    revision = 0;
+               int64_t                                                                     revision = 0;
          };
 
          class session {
@@ -222,12 +223,12 @@
                   return *this;
                }
 
-               uint64_t revision()const { return _revision; }
+               int64_t revision()const { return _revision; }
 
             private:
                friend class generic_index;
 
-               session( generic_index& idx, uint64_t revision )
+               session( generic_index& idx, int64_t revision )
                :_index(idx),_revision(revision) {
                   if( revision == -1 )
                      _apply = false;
@@ -235,7 +236,7 @@
 
                generic_index& _index;
                bool           _apply = true;
-               uint64_t        _revision = 0;
+               int64_t        _revision = 0;
          };
 
          session start_undo_session( bool enabled ) {
@@ -250,7 +251,7 @@
          }
 
          const index_type& indicies()const { return _indices; }
-         uint64_t revision()const { return _revision; }
+         int64_t revision()const { return _revision; }
 
 
          /**
@@ -344,7 +345,7 @@
          /**
           * Discards all undo history prior to revision
           */
-         void commit( uint64_t revision ) {
+         void commit( int64_t revision ) {
             while( _stack.size() ) {
                 if( _stack[0].revision <= revision ) {
                   elog( "_stack.pop_front" );
@@ -414,7 +415,7 @@
           *
           *  Commit will discard all revisions prior to the committed revision.
           */
-         uint64_t                        _revision = 0;
+         int64_t                         _revision = 0;
          typename value_type::id_type    _next_id = 0;
          index_type                      _indices;
          uint32_t                        _size_of_value_type = 0;
@@ -424,10 +425,10 @@
    class abstract_session {
       public:
          virtual ~abstract_session(){};
-         virtual void push()              = 0;
-         virtual void squash()            = 0;
-         virtual void undo()              = 0;
-         virtual uint64_t revision()const = 0;
+         virtual void push()             = 0;
+         virtual void squash()           = 0;
+         virtual void undo()             = 0;
+         virtual int64_t revision()const  = 0;
    };
 
    template<typename SessionType>
@@ -439,7 +440,7 @@
          virtual void push() override  { _session.push();  }
          virtual void squash() override{ _session.squash(); }
          virtual void undo() override  { _session.undo();  }
-         virtual uint64_t revision()const override  { return _session.revision();  }
+         virtual int64_t revision()const override  { return _session.revision();  }
       private:
          SessionType _session;
    };
@@ -449,15 +450,9 @@
       public:
          abstract_index( void* i ):_idx_ptr(i){}
          virtual ~abstract_index(){}
-         virtual unique_ptr< abstract_session > start_undo_session( bool enabled ) = 0;
-
-<<<<<<< HEAD
-         virtual uint64_t revision()const                   = 0;
-         virtual void     undo()const                       = 0;
-         virtual void     squash()const                     = 0;
-         virtual void     commit( uint64_t revision )const  = 0;
          virtual void     set_revision( uint64_t revision ) = 0;
-=======
+         virtual unique_ptr<abstract_session> start_undo_session( bool enabled ) = 0;
+
          virtual int64_t revision()const = 0;
          virtual void    undo()const = 0;
          virtual void    squash()const = 0;
@@ -465,31 +460,20 @@
          virtual void    export_to_file( const fc::path& filename ) const = 0;
          virtual void    import_from_file( const fc::path& filename ) = 0;
          virtual uint32_t type_id()const  = 0;
->>>>>>> 0e3d3790
          void* get()const { return _idx_ptr; }
       private:
          void* _idx_ptr;
    };
 
    template<typename BaseIndex>
-   class index_impl : public abstract_index
-   {
+   class index_impl : public abstract_index {
       public:
          index_impl( BaseIndex& base ):abstract_index( &base ),_base(base){}
 
-         virtual unique_ptr<abstract_session> start_undo_session( bool enabled ) override
-         {
+         virtual unique_ptr<abstract_session> start_undo_session( bool enabled ) override {
             return unique_ptr<abstract_session>(new session_impl<typename BaseIndex::session>( _base.start_undo_session( enabled ) ) );
          }
-<<<<<<< HEAD
-
-         virtual uint64_t revision()const  override { return _base.revision(); }
-         virtual void     undo()const  override { _base.undo(); }
-         virtual void     squash()const  override { _base.squash(); }
-         virtual void     commit( uint64_t revision )const  override { _base.commit( revision ); }
          virtual void     set_revision( uint64_t revision ) override { _base.set_revision( revision ); }
-
-=======
          virtual int64_t revision()const  override { return _base.revision(); }
          virtual void    undo()const  override { _base.undo(); }
          virtual void    squash()const  override { _base.squash(); }
@@ -497,7 +481,6 @@
          virtual void    export_to_file( const fc::path& filename )const override { _base.export_to_file( filename ); }
          virtual void    import_from_file( const fc::path& filename ) override { _base.import_from_file( filename ); }
          virtual uint32_t type_id()const override { return BaseIndex::value_type::type_id; }
->>>>>>> 0e3d3790
       private:
          BaseIndex& _base;
    };
@@ -518,8 +501,6 @@
          void open( const fc::path& file );
          void close();
          void flush();
-         void wipe();
-         void reset_indexes();
 
          struct session {
             public:
@@ -533,7 +514,7 @@
                void push(){ for( auto& i : _index_sessions ) i->push(); }
                void squash(){ for( auto& i : _index_sessions ) i->squash(); }
                void undo(){ for( auto& i : _index_sessions ) i->undo(); }
-               uint64_t revision()const { return _index_sessions[0]->revision(); }
+               int64_t revision()const { return _index_sessions[0]->revision(); }
 
             private:
                friend class database;
@@ -544,13 +525,14 @@
 
          session start_undo_session( bool enabled );
 
-         uint64_t revision()const {
+         int64_t revision()const {
             FC_ASSERT( _index_list.size() );
             return _index_list[0]->revision();
          }
          void undo();
          void squash();
-         void commit( uint64_t revision );
+         void commit( int64_t revision );
+
 
          void set_revision( uint64_t revision )
          {
@@ -563,29 +545,6 @@
 
 
          template<typename MultiIndexType>
-<<<<<<< HEAD
-         void add_index()
-         {
-            const uint16_t type_id = generic_index<MultiIndexType>::value_type::type_id;
-            typedef generic_index<MultiIndexType>          index_type;
-            typedef typename index_type::allocator_type    index_alloc;
-            idump( (type_id)(std::type_index(typeid(typename index_type::value_type)).name()) );
-            index_type* idx_ptr =  _segment->find_or_construct< index_type >( std::type_index(typeid(index_type)).name() )
-                                                                              ( index_alloc( _segment->get_segment_manager() ) );
-
-            FC_ASSERT( idx_ptr );
-            ilog("");
-            if( type_id > _index_map.size() )
-               _index_map.resize( type_id + 1 );
-               ilog( "" );
-            idump( ((uint64_t)idx_ptr) );
-            auto new_index = new index<index_type>( *idx_ptr );
-            idump( (type_id)(_index_map.size())((uint64_t)idx_ptr)((uint64_t)_index_map[ type_id].get()) );
-            _index_map[ type_id ].reset( new_index );
-            ilog("");
-            _index_list.push_back( new_index );
-            ilog( "done" );
-=======
          void add_index() {
              const uint16_t type_id = generic_index<MultiIndexType>::value_type::type_id;
              typedef generic_index<MultiIndexType>          index_type;
@@ -596,13 +555,12 @@
 
              idx_ptr->validate();
 
-             if( type_id >= _index_map.size() ) 
+             if( type_id >= _index_map.size() )
                 _index_map.resize( type_id + 1 );
 
              auto new_index = new index<index_type>( *idx_ptr );
              _index_map[ type_id ].reset( new_index );
              _index_list.push_back( new_index );
->>>>>>> 0e3d3790
          }
 
          template<typename MultiIndexType>
@@ -651,7 +609,7 @@
          const ObjectType& get( CompatibleKey&& key )const
          {
             auto obj = find< ObjectType, IndexedByType >( std::forward< CompatibleKey >( key ) );
-            FC_ASSERT( obj != nullptr, "Object could not be found" );
+            FC_ASSERT( obj != nullptr, "Object could not be found ${o}", ("o",std::string(fc::get_typename< ObjectType >::name())) );
             return *obj;
          }
 
@@ -659,7 +617,7 @@
          const ObjectType& get( oid< ObjectType > key = oid< ObjectType >() )const
          {
             auto obj = find< ObjectType >( key );
-            FC_ASSERT( obj != nullptr, "Object could not be found" );
+            FC_ASSERT( obj != nullptr, "Object could not be found ${o}", ("o",std::string(fc::get_typename< ObjectType >::name())) );
             return *obj;
          }
 
@@ -720,10 +678,7 @@
    const T& oid<T>::operator()( const database& db )const { return db.get<T>( _id ); }
 } } // namepsace graphene::db2
 
-<<<<<<< HEAD
-FC_REFLECT_TEMPLATE( (typename T), graphene::db2::oid<T>, (_id) )
-=======
-namespace fc { 
+namespace fc {
   template<typename T>
   void to_variant( const graphene::db2::oid<T>& var,  variant& vo )
   {
@@ -746,9 +701,8 @@
     {
        s.read( (char*)&id._id, sizeof(id._id));
     }
-  } 
+  }
 }
->>>>>>> 0e3d3790
 
 /*
 struct example_object : public object<1,example_object> {
