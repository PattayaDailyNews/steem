--- conflicted
+++ resolved
@@ -275,15 +275,9 @@
         bool      is_connected() const;
 
         void set_advanced_node_parameters(const fc::variant_object& params);
-<<<<<<< HEAD
         node_configuration get_advanced_node_parameters()const;
-        message_propagation_data get_transaction_propagation_data(const steemit::protocol::transaction_id_type& transaction_id);
-        message_propagation_data get_block_propagation_data(const steemit::protocol::block_id_type& block_id);
-=======
-        fc::variant_object get_advanced_node_parameters();
         message_propagation_data get_transaction_propagation_data(const steem::protocol::transaction_id_type& transaction_id);
         message_propagation_data get_block_propagation_data(const steem::protocol::block_id_type& block_id);
->>>>>>> ba48f20e
         node_id_t get_node_id() const;
         void set_allowed_peers(const std::vector<node_id_t>& allowed_peers);
 
