--- conflicted
+++ resolved
@@ -1371,11 +1371,9 @@
                            [&]( string account_name ){ return authority( _db.get< chain::account_authority_object, chain::by_account >( account_name ).owner   ); },
                            [&]( string account_name ){ return authority( _db.get< chain::account_authority_object, chain::by_account >( account_name ).posting ); },
                            STEEM_MAX_SIG_CHECK_DEPTH,
-<<<<<<< HEAD
-                           true );
-=======
+                           STEEM_MAX_AUTHORITY_MEMBERSHIP,
+                           STEEM_MAX_SIG_CHECK_ACCOUNTS,
                            _db.has_hardfork( STEEM_HARDFORK_0_20__1944 ) ? fc::ecc::canonical_signature_type::bip_0062 : fc::ecc::canonical_signature_type::fc_canonical );
->>>>>>> 6f3a1704
    return verify_authority_return( { true } );
 }
 
