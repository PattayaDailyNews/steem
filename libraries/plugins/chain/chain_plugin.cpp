#include <steem/chain/database_exceptions.hpp>

#include <steem/plugins/chain/chain_plugin.hpp>

#include <steem/utilities/benchmark_dumper.hpp>

#include <fc/string.hpp>

#include <boost/asio.hpp>
#include <boost/optional.hpp>
#include <boost/bind.hpp>
#include <boost/preprocessor/stringize.hpp>
#include <boost/thread/future.hpp>

#include <iostream>

namespace steem { namespace plugins { namespace chain {

using namespace steem;
using fc::flat_map;
using steem::chain::block_id_type;
namespace asio = boost::asio;

#define NUM_THREADS 1

namespace detail {

class chain_plugin_impl
{
   public:
      chain_plugin_impl() :
         thread_pool_work( thread_pool_ios )
      {
         thread_pool.create_thread( boost::bind( &asio::io_service::run, &thread_pool_ios) );
      }

      uint64_t                         shared_memory_size = 0;
      bfs::path                        shared_memory_dir;
      bool                             replay = false;
      bool                             resync   = false;
      bool                             readonly = false;
      bool                             check_locks = false;
      bool                             validate_invariants = false;
<<<<<<< HEAD
      bool                             benchmark_is_enabled =false;
=======
      bool                             dump_memory_details = false;
>>>>>>> 2dcd03fb
      uint32_t                         stop_replay_at = 0;
      uint32_t                         benchmark_interval = 0;
      uint32_t                         flush_interval = 0;
      flat_map<uint32_t,block_id_type> loaded_checkpoints;

      uint32_t allow_future_time = 5;

      boost::thread_group              thread_pool;
      asio::io_service                 thread_pool_ios;
      asio::io_service::work           thread_pool_work;

      database  db;
};

} // detail


chain_plugin::chain_plugin() : my( new detail::chain_plugin_impl() ) {}
chain_plugin::~chain_plugin(){}

database& chain_plugin::db() { return my->db; }
const steem::chain::database& chain_plugin::db() const { return my->db; }

void chain_plugin::set_program_options(options_description& cli, options_description& cfg)
{
   cfg.add_options()
         ("shared-file-dir", bpo::value<bfs::path>()->default_value("blockchain"),
            "the location of the chain shared memory files (absolute path or relative to application data dir)")
         ("shared-file-size", bpo::value<string>()->default_value("54G"), "Size of the shared memory file. Default: 54G")
         ("checkpoint,c", bpo::value<vector<string>>()->composing(), "Pairs of [BLOCK_NUM,BLOCK_ID] that should be enforced as checkpoints.")
         ("flush-state-interval", bpo::value<uint32_t>(),
            "flush shared memory changes to disk every N blocks")
         ;
   cli.add_options()
         ("replay-blockchain", bpo::bool_switch()->default_value(false), "clear chain database and replay all blocks" )
         ("resync-blockchain", bpo::bool_switch()->default_value(false), "clear chain database and block log" )
         ("stop-replay-at-block", bpo::value<uint32_t>(), "Stop and exit after reaching given block number")
         ("advanced-benchmark", bpo::bool_switch()->default_value(false), "Make profiling for every plugin.")
         ("set-benchmark-interval", bpo::value<uint32_t>(), "Print time and memory usage every given number of blocks")
         ("dump-memory-details", bpo::bool_switch()->default_value(false), "Dump database objects memory usage info. Use set-benchmark-interval to set dump interval.")
         ("check-locks", bpo::bool_switch()->default_value(false), "Check correctness of chainbase locking" )
         ("validate-database-invariants", bpo::bool_switch()->default_value(false), "Validate all supply invariants check out" )
#ifdef IS_TEST_NET
         ("chain-id", bpo::value< std::string >()->default_value( STEEM_CHAIN_ID_NAME ), "chain ID to connect to")
#endif
         ;
}

void chain_plugin::plugin_initialize(const variables_map& options) {
   my->shared_memory_dir = app().data_dir() / "blockchain";

   if( options.count("shared-file-dir") )
   {
      auto sfd = options.at("shared-file-dir").as<bfs::path>();
      if(sfd.is_relative())
         my->shared_memory_dir = app().data_dir() / sfd;
      else
         my->shared_memory_dir = sfd;
   }

   my->shared_memory_size = fc::parse_size( options.at( "shared-file-size" ).as< string >() );

   my->replay              = options.at( "replay-blockchain").as<bool>();
   my->resync              = options.at( "resync-blockchain").as<bool>();
   my->stop_replay_at      =
      options.count( "stop-replay-at-block" ) ? options.at( "stop-replay-at-block" ).as<uint32_t>() : 0;
   my->benchmark_interval  =
      options.count( "set-benchmark-interval" ) ? options.at( "set-benchmark-interval" ).as<uint32_t>() : 0;
   my->check_locks         = options.at( "check-locks" ).as< bool >();
   my->validate_invariants = options.at( "validate-database-invariants" ).as<bool>();
   my->dump_memory_details = options.at( "dump-memory-details" ).as<bool>();
   if( options.count( "flush-state-interval" ) )
      my->flush_interval = options.at( "flush-state-interval" ).as<uint32_t>();
   else
      my->flush_interval = 10000;

   if(options.count("checkpoint"))
   {
      auto cps = options.at("checkpoint").as<vector<string>>();
      my->loaded_checkpoints.reserve(cps.size());
      for(const auto& cp : cps)
      {
         auto item = fc::json::from_string(cp).as<std::pair<uint32_t,block_id_type>>();
         my->loaded_checkpoints[item.first] = item.second;
      }
   }

   if( options.count("advanced-benchmark") )
      my->benchmark_is_enabled = options.at( "advanced-benchmark" ).as<bool>();

#ifdef IS_TEST_NET
   if( options.count( "chain-id" ) )
      my->db.set_chain_id( options.at("chain-id").as< std::string >() );
#endif
}

#define BENCHMARK_FILE_NAME "replay_benchmark.json"

void chain_plugin::plugin_startup()
{
   ilog( "Starting chain with shared_file_size: ${n} bytes", ("n", my->shared_memory_size) );

   if(my->resync)
   {
      wlog("resync requested: deleting block log and shared memory");
      my->db.wipe( app().data_dir() / "blockchain", my->shared_memory_dir, true );
   }

   my->db.set_flush_interval( my->flush_interval );
   my->db.add_checkpoints( my->loaded_checkpoints );
   my->db.set_require_locking( my->check_locks );

   bool dump_memory_details = my->dump_memory_details;
   steem::utilities::benchmark_dumper dumper;

   const auto& abstract_index_cntr = my->db.get_abstract_index_cntr();

   typedef steem::utilities::benchmark_dumper::index_memory_details_cntr_t index_memory_details_cntr_t;
   auto get_indexes_memory_details = [dump_memory_details, &abstract_index_cntr]
      (index_memory_details_cntr_t& index_memory_details_cntr, bool onlyStaticInfo)
   {
      if (dump_memory_details == false)
         return;

      for (auto idx : abstract_index_cntr)
      {
         auto info = idx->get_statistics(onlyStaticInfo);
         index_memory_details_cntr.emplace_back(std::move(info._value_type_name), info._item_count,
            info._item_sizeof, info._item_additional_allocation, info._additional_container_allocation);
      }
   };

   database::open_args db_open_args;
   db_open_args.data_dir = app().data_dir() / "blockchain";
   db_open_args.shared_mem_dir = my->shared_memory_dir;
   db_open_args.initial_supply = STEEM_INIT_SUPPLY;
   db_open_args.shared_file_size = my->shared_memory_size;
   db_open_args.do_validate_invariants = my->validate_invariants;
   db_open_args.stop_replay_at = my->stop_replay_at;
   db_open_args.benchmark_is_enabled = my->benchmark_is_enabled;

   auto benchmark_lambda = [&dumper, &get_indexes_memory_details, dump_memory_details] ( uint32_t current_block_number,
      const chainbase::database::abstract_index_cntr_t& abstract_index_cntr )
   {
      if( current_block_number == 0 ) // initial call
      {
         typedef steem::utilities::benchmark_dumper::database_object_sizeof_cntr_t database_object_sizeof_cntr_t;
         auto get_database_objects_sizeofs = [dump_memory_details, &abstract_index_cntr]
            (database_object_sizeof_cntr_t& database_object_sizeof_cntr)
         {
            if (dump_memory_details == false)
               return;

            for (auto idx : abstract_index_cntr)
            {
               auto info = idx->get_statistics(true);
               database_object_sizeof_cntr.emplace_back(std::move(info._value_type_name), info._item_sizeof);
            }
         };

         dumper.initialize(get_database_objects_sizeofs, BENCHMARK_FILE_NAME);
         return;
      }

      const steem::utilities::benchmark_dumper::measurement& measure =
         dumper.measure(current_block_number, get_indexes_memory_details);
      ilog( "Performance report at block ${n}. Elapsed time: ${rt} ms (real), ${ct} ms (cpu). Memory usage: ${cm} (current), ${pm} (peak) kilobytes.",
         ("n", current_block_number)
         ("rt", measure.real_ms)
         ("ct", measure.cpu_ms)
         ("cm", measure.current_mem)
         ("pm", measure.peak_mem) );
   };

   if(my->replay)
   {
      ilog("Replaying blockchain on user request.");
      uint32_t last_block_number = 0;
      db_open_args.benchmark = steem::chain::database::TBenchmark(my->benchmark_interval, benchmark_lambda);
      last_block_number = my->db.reindex( db_open_args );

      if( my->benchmark_interval > 0 )
      {
         const steem::utilities::benchmark_dumper::measurement& total_data = dumper.dump(true, get_indexes_memory_details);
         ilog( "Performance report (total). Blocks: ${b}. Elapsed time: ${rt} ms (real), ${ct} ms (cpu). Memory usage: ${cm} (current), ${pm} (peak) kilobytes.",
               ("b", total_data.block_number)
               ("rt", total_data.real_ms)
               ("ct", total_data.cpu_ms)
               ("cm", total_data.current_mem)
               ("pm", total_data.peak_mem) );
      }

      if( my->stop_replay_at > 0 && my->stop_replay_at == last_block_number )
      {
         ilog("Stopped blockchain replaying on user request. Last applied block number: ${n}.", ("n", last_block_number));
         appbase::app().quit();
         return;
      }
   }
   else
   {
      db_open_args.benchmark = steem::chain::database::TBenchmark(dump_memory_details, benchmark_lambda);

      try
      {
         ilog("Opening shared memory from ${path}", ("path",my->shared_memory_dir.generic_string()));

         my->db.open( db_open_args );

         if( dump_memory_details )
            dumper.dump( true, get_indexes_memory_details );
      }
      catch( const fc::exception& e )
      {
         wlog("Error opening database, attempting to replay blockchain. Error: ${e}", ("e", e));

         try
         {
            my->db.reindex( db_open_args );
         }
         catch( steem::chain::block_log_exception& )
         {
            wlog( "Error opening block log. Having to resync from network..." );
            my->db.open( db_open_args );
         }
      }
   }

   ilog( "Started on blockchain with ${n} blocks", ("n", my->db.head_block_num()) );
   on_sync();
}

void chain_plugin::plugin_shutdown()
{
   ilog("closing chain database");
   my->db.close();
   ilog("database closed successfully");
}

bool chain_plugin::accept_block( const steem::chain::signed_block& block, bool currently_syncing, uint32_t skip )
{
   if (currently_syncing && block.block_num() % 10000 == 0) {
      ilog("Syncing Blockchain --- Got block: #${n} time: ${t} producer: ${p}",
           ("t", block.timestamp)
           ("n", block.block_num())
           ("p", block.witness) );
   }

   check_time_in_block( block );

   fc::optional< fc::exception > exc;
   boost::promise< bool > prom;

   my->thread_pool_ios.post( [&block, skip, &exc, &prom, this]()
   {
      try
      {
         prom.set_value( db().push_block(block, skip) );
      }
      catch( fc::exception& e )
      {
         exc = e;
         prom.set_value( false );
      }
      catch( ... )
      {
         prom.set_value( false );
      }
   });

   bool result = prom.get_future().get();

   if( exc ) throw *exc;

   return result;
}

void chain_plugin::accept_transaction( const steem::chain::signed_transaction& trx )
{
   fc::optional< fc::exception > exc;
   boost::promise< bool > prom;

   my->thread_pool_ios.post( [&trx, &exc, &prom, this]()
   {
      try
      {
         db().push_transaction( trx );
         prom.set_value( true );
      }
      catch( fc::exception& e )
      {
         exc = e;
         prom.set_value( false );
      }
      catch( ... )
      {
         // Just in case a non fc exception is thrown, we don't want to block indenfinitely
         prom.set_value( false );
      }
   });

   prom.get_future().get();

   if( exc ) throw *exc;
}

bool chain_plugin::block_is_on_preferred_chain(const steem::chain::block_id_type& block_id )
{
   // If it's not known, it's not preferred.
   if( !db().is_known_block(block_id) ) return false;

   // Extract the block number from block_id, and fetch that block number's ID from the database.
   // If the database's block ID matches block_id, then block_id is on the preferred chain. Otherwise, it's on a fork.
   return db().get_block_id_for_num( steem::chain::block_header::num_from_id( block_id ) ) == block_id;
}

void chain_plugin::check_time_in_block( const steem::chain::signed_block& block )
{
   time_point_sec now = fc::time_point::now();

   uint64_t max_accept_time = now.sec_since_epoch();
   max_accept_time += my->allow_future_time;
   FC_ASSERT( block.timestamp.sec_since_epoch() <= max_accept_time );
}

} } } // namespace steem::plugis::chain::chain_apis<|MERGE_RESOLUTION|>--- conflicted
+++ resolved
@@ -41,11 +41,7 @@
       bool                             readonly = false;
       bool                             check_locks = false;
       bool                             validate_invariants = false;
-<<<<<<< HEAD
       bool                             benchmark_is_enabled =false;
-=======
-      bool                             dump_memory_details = false;
->>>>>>> 2dcd03fb
       uint32_t                         stop_replay_at = 0;
       uint32_t                         benchmark_interval = 0;
       uint32_t                         flush_interval = 0;
