--- conflicted
+++ resolved
@@ -131,7 +131,6 @@
    my->db.add_checkpoints( my->loaded_checkpoints );
    my->db.set_require_locking( my->check_locks );
 
-<<<<<<< HEAD
    bool dump_memory_details = my->dump_memory_details;
    steem::utilities::benchmark_dumper dumper;
 
@@ -140,7 +139,18 @@
    typedef steem::utilities::benchmark_dumper::index_memory_details_cntr_t index_memory_details_cntr_t;
    auto get_indexes_memory_details = [dump_memory_details, &abstract_index_cntr]
       (index_memory_details_cntr_t& index_memory_details_cntr, bool onlyStaticInfo)
-=======
+   {
+      if (dump_memory_details == false)
+         return;
+
+      for (auto idx : abstract_index_cntr)
+      {
+         auto info = idx->get_statistics(onlyStaticInfo);
+         index_memory_details_cntr.emplace_back(std::move(info._value_type_name), info._item_count,
+            info._item_sizeof, info._item_additional_allocation, info._additional_container_allocation);
+      }
+   };
+
    database::open_args db_open_args;
    db_open_args.data_dir = app().data_dir() / "blockchain";
    db_open_args.shared_mem_dir = my->shared_memory_dir;
@@ -148,23 +158,9 @@
    db_open_args.shared_file_size = my->shared_memory_size;
    db_open_args.do_validate_invariants = my->validate_invariants;
    db_open_args.stop_replay_at = my->stop_replay_at;
-
-   if(my->replay)
->>>>>>> da8f6210
-   {
-      if (dump_memory_details == false)
-         return;
-
-      for (auto idx : abstract_index_cntr)
-      {
-         auto info = idx->get_statistics(onlyStaticInfo);
-         index_memory_details_cntr.emplace_back(std::move(info._value_type_name), info._item_count,
-            info._item_sizeof, info._item_additional_allocation, info._additional_container_allocation);
-      }
-   };
-
+ 
    auto benchmark_lambda = [&dumper, &get_indexes_memory_details, dump_memory_details] ( uint32_t current_block_number,
-      const chainbase::database::abstract_index_cntr_t& abstract_index_cntr )
+   const chainbase::database::abstract_index_cntr_t& abstract_index_cntr )
    {
       if( current_block_number == 0 ) // initial call
       {
@@ -186,7 +182,6 @@
          return;
       }
 
-<<<<<<< HEAD
       const steem::utilities::benchmark_dumper::measurement& measure =
          dumper.measure(current_block_number, get_indexes_memory_details);
       ilog( "Performance report at block ${n}. Elapsed time: ${rt} ms (real), ${ct} ms (cpu). Memory usage: ${cm} (current), ${pm} (peak) kilobytes.",
@@ -201,23 +196,9 @@
    {
       ilog("Replaying blockchain on user request.");
       uint32_t last_block_number = 0;
-      steem::chain::database::TBenchmark benchmark(my->benchmark_interval, benchmark_lambda);
-      last_block_number = my->db.reindex( app().data_dir() / "blockchain", my->shared_memory_dir, my->shared_memory_size,
-                                          my->stop_replay_at, benchmark );
-=======
-         const steem::utilities::benchmark_dumper::measurement& measure =
-           dumper.measure(current_block_number);
-         ilog( "Performance report at block ${n}. Elapsed time: ${rt} ms (real), ${ct} ms (cpu). Memory usage: ${cm} (current), ${pm} (peak) kilobytes.",
-            ("n", current_block_number)
-            ("rt", measure.real_ms)
-            ("ct", measure.cpu_ms)
-            ("cm", measure.current_mem)
-            ("pm", measure.peak_mem) );
-      };
       db_open_args.benchmark = steem::chain::database::TBenchmark(my->benchmark_interval, benchmark_lambda);
       last_block_number = my->db.reindex( db_open_args );
 
->>>>>>> da8f6210
       if( my->benchmark_interval > 0 )
       {
          const steem::utilities::benchmark_dumper::measurement& total_data = dumper.dump(true, get_indexes_memory_details);
@@ -243,17 +224,11 @@
       try
       {
          ilog("Opening shared memory from ${path}", ("path",my->shared_memory_dir.generic_string()));
-<<<<<<< HEAD
-         my->db.open( app().data_dir() / "blockchain", my->shared_memory_dir, STEEM_INIT_SUPPLY, my->shared_memory_size,
-                      0, my->validate_invariants, benchmark );
-
-         if (dump_memory_details)
-         {
-            dumper.dump(true, get_indexes_memory_details);
-         }
-=======
+
          my->db.open( db_open_args );
->>>>>>> da8f6210
+
+         if( dump_memory_details )
+            dumper.dump( true, get_indexes_memory_details );
       }
       catch( const fc::exception& e )
       {
@@ -266,12 +241,7 @@
          catch( steem::chain::block_log_exception& )
          {
             wlog( "Error opening block log. Having to resync from network..." );
-<<<<<<< HEAD
-            my->db.open( app().data_dir() / "blockchain", my->shared_memory_dir, STEEM_INIT_SUPPLY, my->shared_memory_size,
-                         0, my->validate_invariants );
-=======
             my->db.open( db_open_args );
->>>>>>> da8f6210
          }
       }
    }
