--- conflicted
+++ resolved
@@ -260,18 +260,15 @@
 
    void operator()( const vote_operation& op )const {
       update_tags( _db.get_comment( op.author, op.permlink ) );
-      update_peer_stats( _db.get_account(op.voter), 
-                         _db.get_account(op.author), 
+      update_peer_stats( _db.get_account(op.voter),
+                         _db.get_account(op.author),
                          _db.get_comment(op.author, op.permlink),
                          op.weight );
    }
 
-<<<<<<< HEAD
    void operator()( const comment_payout_operation& op )const {
        update_tags( _db.get_comment( op.author, op.permlink ) );
    }
-=======
->>>>>>> f3877959
 
    template<typename Op>
    void operator()( Op&& )const{} /// ignore all other ops
