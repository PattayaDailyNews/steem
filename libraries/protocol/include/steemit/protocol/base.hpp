#pragma once

#include <steemit/protocol/types.hpp>
#include <steemit/protocol/authority.hpp>
#include <steemit/protocol/version.hpp>

#include <fc/time.hpp>

namespace steemit { namespace protocol {

   struct base_operation
   {
<<<<<<< HEAD
      void get_required_authorities( vector< authority >& )const {}
      void get_required_active_authorities( flat_set< account_name_type >& )const {}
      void get_required_posting_authorities( flat_set< account_name_type >& )const {}
      void get_required_owner_authorities( flat_set< account_name_type >& )const {}
      virtual bool is_virtual()const { return false; }
      virtual void validate()const {}
=======
      void get_required_authorities( vector<authority>& )const {}
      void get_required_active_authorities( flat_set<account_name_type>& )const {}
      void get_required_posting_authorities( flat_set<account_name_type>& )const {}
      void get_required_owner_authorities( flat_set<account_name_type>& )const {}

      bool is_virtual()const { return false; }
      void validate()const {}
>>>>>>> 0e3d3790
   };

   struct virtual_operation : public base_operation
   {
      bool is_virtual()const { return true; }
      void validate()const { FC_ASSERT( false, "This is a virtual operation" ); }
   };

   typedef static_variant<
      void_t,
      version,              // Normal witness version reporting, for diagnostics and voting
      hardfork_version_vote // Voting for the next hardfork to trigger
      >                                block_header_extensions;

   typedef static_variant<
      void_t
      >                                future_extensions;

   typedef flat_set<block_header_extensions > block_header_extensions_type;
   typedef flat_set<future_extensions> extensions_type;


} } // steemit::protocol

FC_REFLECT_TYPENAME( steemit::protocol::block_header_extensions )
FC_REFLECT_TYPENAME( steemit::protocol::future_extensions )<|MERGE_RESOLUTION|>--- conflicted
+++ resolved
@@ -10,14 +10,6 @@
 
    struct base_operation
    {
-<<<<<<< HEAD
-      void get_required_authorities( vector< authority >& )const {}
-      void get_required_active_authorities( flat_set< account_name_type >& )const {}
-      void get_required_posting_authorities( flat_set< account_name_type >& )const {}
-      void get_required_owner_authorities( flat_set< account_name_type >& )const {}
-      virtual bool is_virtual()const { return false; }
-      virtual void validate()const {}
-=======
       void get_required_authorities( vector<authority>& )const {}
       void get_required_active_authorities( flat_set<account_name_type>& )const {}
       void get_required_posting_authorities( flat_set<account_name_type>& )const {}
@@ -25,7 +17,6 @@
 
       bool is_virtual()const { return false; }
       void validate()const {}
->>>>>>> 0e3d3790
    };
 
    struct virtual_operation : public base_operation
