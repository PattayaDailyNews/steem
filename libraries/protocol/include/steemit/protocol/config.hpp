/*
 * Copyright (c) 2016 Steemit, Inc., and contributors.
 */
#pragma once

<<<<<<< HEAD
#define STEEMIT_BLOCKCHAIN_VERSION              ( version(0, 16, 3) )
=======
#define STEEMIT_BLOCKCHAIN_VERSION              ( version(0, 17, 0) )
>>>>>>> ca53e0c9
#define STEEMIT_BLOCKCHAIN_HARDFORK_VERSION     ( hardfork_version( STEEMIT_BLOCKCHAIN_VERSION ) )

#ifdef IS_TEST_NET
#define STEEMIT_INIT_PRIVATE_KEY                (fc::ecc::private_key::regenerate(fc::sha256::hash(std::string("init_key"))))
#define STEEMIT_INIT_PUBLIC_KEY_STR             (std::string( steemit::protocol::public_key_type(STEEMIT_INIT_PRIVATE_KEY.get_public_key()) ))
#define STEEMIT_CHAIN_ID                        (fc::sha256::hash("testnet"))

#define VESTS_SYMBOL  (uint64_t(6) | (uint64_t('V') << 8) | (uint64_t('E') << 16) | (uint64_t('S') << 24) | (uint64_t('T') << 32) | (uint64_t('S') << 40)) ///< VESTS with 6 digits of precision
#define STEEM_SYMBOL  (uint64_t(3) | (uint64_t('T') << 8) | (uint64_t('E') << 16) | (uint64_t('S') << 24) | (uint64_t('T') << 32) | (uint64_t('S') << 40)) ///< STEEM with 3 digits of precision
#define SBD_SYMBOL    (uint64_t(3) | (uint64_t('T') << 8) | (uint64_t('B') << 16) | (uint64_t('D') << 24) ) ///< Test Backed Dollars with 3 digits of precision
#define STMD_SYMBOL   (uint64_t(3) | (uint64_t('T') << 8) | (uint64_t('S') << 16) | (uint64_t('T') << 24) | (uint64_t('D') << 32) ) ///< Test Dollars with 3 digits of precision

#define STEEMIT_SYMBOL                          "TEST"
#define STEEMIT_ADDRESS_PREFIX                  "TST"

#define STEEMIT_GENESIS_TIME                    (fc::time_point_sec(1451606400))
#define STEEMIT_MINING_TIME                     (fc::time_point_sec(1451606400))
#define STEEMIT_CASHOUT_WINDOW_SECONDS          (60*60) /// 1 hr
#define STEEMIT_CASHOUT_WINDOW_SECONDS_PRE_HF12 (STEEMIT_CASHOUT_WINDOW_SECONDS)
#define STEEMIT_CASHOUT_WINDOW_SECONDS_PRE_HF17 (STEEMIT_CASHOUT_WINDOW_SECONDS)
#define STEEMIT_SECOND_CASHOUT_WINDOW           (60*60*24*3) /// 3 days
#define STEEMIT_MAX_CASHOUT_WINDOW_SECONDS      (60*60*24) /// 1 day
#define STEEMIT_VOTE_CHANGE_LOCKOUT_PERIOD      (60*10) /// 10 minutes


#define STEEMIT_ORIGINAL_MIN_ACCOUNT_CREATION_FEE 0
#define STEEMIT_MIN_ACCOUNT_CREATION_FEE          0

#define STEEMIT_OWNER_AUTH_RECOVERY_PERIOD                  fc::seconds(60)
#define STEEMIT_ACCOUNT_RECOVERY_REQUEST_EXPIRATION_PERIOD  fc::seconds(12)
#define STEEMIT_OWNER_UPDATE_LIMIT                          fc::seconds(0)
#define STEEMIT_OWNER_AUTH_HISTORY_TRACKING_START_BLOCK_NUM 1
#else // IS LIVE STEEM NETWORK

#define STEEMIT_INIT_PUBLIC_KEY_STR             "STM8GC13uCZbP44HzMLV6zPZGwVQ8Nt4Kji8PapsPiNq1BK153XTX"
#define STEEMIT_CHAIN_ID                        (steemit::protocol::chain_id_type())
#define VESTS_SYMBOL  (uint64_t(6) | (uint64_t('V') << 8) | (uint64_t('E') << 16) | (uint64_t('S') << 24) | (uint64_t('T') << 32) | (uint64_t('S') << 40)) ///< VESTS with 6 digits of precision
#define STEEM_SYMBOL  (uint64_t(3) | (uint64_t('S') << 8) | (uint64_t('T') << 16) | (uint64_t('E') << 24) | (uint64_t('E') << 32) | (uint64_t('M') << 40)) ///< STEEM with 3 digits of precision
#define SBD_SYMBOL    (uint64_t(3) | (uint64_t('S') << 8) | (uint64_t('B') << 16) | (uint64_t('D') << 24) ) ///< STEEM Backed Dollars with 3 digits of precision
#define STMD_SYMBOL   (uint64_t(3) | (uint64_t('S') << 8) | (uint64_t('T') << 16) | (uint64_t('M') << 24) | (uint64_t('D') << 32) ) ///< STEEM Dollars with 3 digits of precision
#define STEEMIT_SYMBOL                          "STEEM"
#define STEEMIT_ADDRESS_PREFIX                  "STM"

#define STEEMIT_GENESIS_TIME                    (fc::time_point_sec(1458835200))
#define STEEMIT_MINING_TIME                     (fc::time_point_sec(1458838800))
#define STEEMIT_CASHOUT_WINDOW_SECONDS_PRE_HF12 (60*60*24)    /// 1 day
#define STEEMIT_CASHOUT_WINDOW_SECONDS_PRE_HF17 (60*60*12)    /// 12 hours
#define STEEMIT_CASHOUT_WINDOW_SECONDS          (60*60*24*7)  /// 7 days
#define STEEMIT_SECOND_CASHOUT_WINDOW           (60*60*24*30) /// 30 days
#define STEEMIT_MAX_CASHOUT_WINDOW_SECONDS      (60*60*24*14) /// 2 weeks
#define STEEMIT_VOTE_CHANGE_LOCKOUT_PERIOD      (60*60*2)     /// 2 hours

#define STEEMIT_ORIGINAL_MIN_ACCOUNT_CREATION_FEE  100000
#define STEEMIT_MIN_ACCOUNT_CREATION_FEE           1

#define STEEMIT_OWNER_AUTH_RECOVERY_PERIOD                  fc::days(30)
#define STEEMIT_ACCOUNT_RECOVERY_REQUEST_EXPIRATION_PERIOD  fc::days(1)
#define STEEMIT_OWNER_UPDATE_LIMIT                          fc::minutes(60)
#define STEEMIT_OWNER_AUTH_HISTORY_TRACKING_START_BLOCK_NUM 3186477

#endif

#define STEEMIT_BLOCK_INTERVAL                  3
#define STEEMIT_BLOCKS_PER_YEAR                 (365*24*60*60/STEEMIT_BLOCK_INTERVAL)
#define STEEMIT_BLOCKS_PER_DAY                  (24*60*60/STEEMIT_BLOCK_INTERVAL)
#define STEEMIT_START_VESTING_BLOCK             (STEEMIT_BLOCKS_PER_DAY * 7)
#define STEEMIT_START_MINER_VOTING_BLOCK        (STEEMIT_BLOCKS_PER_DAY * 30)

#define STEEMIT_INIT_MINER_NAME                 "initminer"
#define STEEMIT_NUM_INIT_MINERS                 1
#define STEEMIT_INIT_TIME                       (fc::time_point_sec());

#define STEEMIT_MAX_WITNESSES                   21

#define STEEMIT_MAX_VOTED_WITNESSES_HF0         19
#define STEEMIT_MAX_MINER_WITNESSES_HF0         1
#define STEEMIT_MAX_RUNNER_WITNESSES_HF0        1

#define STEEMIT_MAX_VOTED_WITNESSES_HF17        20
#define STEEMIT_MAX_MINER_WITNESSES_HF17        0
#define STEEMIT_MAX_RUNNER_WITNESSES_HF17       1

#define STEEMIT_HARDFORK_REQUIRED_WITNESSES     17 // 17 of the 20 dpos witnesses (19 elected and 1 virtual time) required for hardfork. This guarantees 75% participation on all subsequent rounds.
#define STEEMIT_MAX_TIME_UNTIL_EXPIRATION       (60*60) // seconds,  aka: 1 hour
#define STEEMIT_MAX_MEMO_SIZE                   2048
#define STEEMIT_MAX_PROXY_RECURSION_DEPTH       4
#define STEEMIT_VESTING_WITHDRAW_INTERVALS_PRE_HF_16 104
#define STEEMIT_VESTING_WITHDRAW_INTERVALS      13
#define STEEMIT_VESTING_WITHDRAW_INTERVAL_SECONDS (60*60*24*7) /// 1 week per interval
#define STEEMIT_MAX_WITHDRAW_ROUTES             10
#define STEEMIT_SAVINGS_WITHDRAW_TIME        	(fc::days(3))
#define STEEMIT_SAVINGS_WITHDRAW_REQUEST_LIMIT  100
#define STEEMIT_VOTE_REGENERATION_SECONDS       (5*60*60*24) // 5 day
#define STEEMIT_MAX_VOTE_CHANGES                5
#define STEEMIT_UPVOTE_LOCKOUT                  (fc::minutes(1))
#define STEEMIT_REVERSE_AUCTION_WINDOW_SECONDS  (60*30) /// 30 minutes
#define STEEMIT_MIN_VOTE_INTERVAL_SEC           3
#define STEEMIT_VOTE_DUST_THRESHOLD             (50000000)

#define STEEMIT_MIN_ROOT_COMMENT_INTERVAL       (fc::seconds(60*5)) // 5 minutes
#define STEEMIT_MIN_REPLY_INTERVAL              (fc::seconds(20)) // 20 seconds
#define STEEMIT_POST_AVERAGE_WINDOW             (60*60*24u) // 1 day
#define STEEMIT_POST_MAX_BANDWIDTH              (4*STEEMIT_100_PERCENT) // 2 posts per 1 days, average 1 every 12 hours
#define STEEMIT_POST_WEIGHT_CONSTANT            (uint64_t(STEEMIT_POST_MAX_BANDWIDTH) * STEEMIT_POST_MAX_BANDWIDTH)

#define STEEMIT_MAX_ACCOUNT_WITNESS_VOTES       30

#define STEEMIT_100_PERCENT                     10000
#define STEEMIT_1_PERCENT                       (STEEMIT_100_PERCENT/100)
#define STEEMIT_1_TENTH_PERCENT                 (STEEMIT_100_PERCENT/1000)
#define STEEMIT_DEFAULT_SBD_INTEREST_RATE       (10*STEEMIT_1_PERCENT) ///< 10% APR

#define STEEMIT_INFLATION_RATE_START_PERCENT    (978) // Fixes block 7,000,000 to 9.5%
#define STEEMIT_INFLATION_RATE_STOP_PERCENT     (95) // 0.95%
#define STEEMIT_INFLATION_NARROWING_PERIOD      (250000) // Narrow 0.01% every 250k blocks
#define STEEMIT_CONTENT_REWARD_PERCENT          (75*STEEMIT_1_PERCENT) //75% of inflation, 7.125% inflation
#define STEEMIT_VESTING_FUND_PERCENT            (15*STEEMIT_1_PERCENT) //15% of inflation, 1.425% inflation

#define STEEMIT_MINER_PAY_PERCENT               (STEEMIT_1_PERCENT) // 1%
#define STEEMIT_MIN_RATION                      100000
#define STEEMIT_MAX_RATION_DECAY_RATE           (1000000)
#define STEEMIT_FREE_TRANSACTIONS_WITH_NEW_ACCOUNT 100

#define STEEMIT_BANDWIDTH_AVERAGE_WINDOW_SECONDS (60*60*24*7) ///< 1 week
#define STEEMIT_BANDWIDTH_PRECISION             1000000ll ///< 1 million
#define STEEMIT_MAX_COMMENT_DEPTH_PRE_HF17      6
#define STEEMIT_MAX_COMMENT_DEPTH               0xffff // 64k
#define STEEMIT_SOFT_MAX_COMMENT_DEPTH          0xff // 255

#define STEEMIT_MAX_RESERVE_RATIO   (20000)

#define STEEMIT_CREATE_ACCOUNT_WITH_STEEM_MODIFIER 30
#define STEEMIT_CREATE_ACCOUNT_DELEGATION_RATIO    5
#define STEEMIT_CREATE_ACCOUNT_DELEGATION_TIME     fc::days(30)

#define STEEMIT_MINING_REWARD                   asset( 1000, STEEM_SYMBOL )
#define STEEMIT_EQUIHASH_N                      140
#define STEEMIT_EQUIHASH_K                      6

#define STEEMIT_LIQUIDITY_TIMEOUT_SEC           (fc::seconds(60*60*24*7)) // After one week volume is set to 0
#define STEEMIT_MIN_LIQUIDITY_REWARD_PERIOD_SEC (fc::seconds(60)) // 1 minute required on books to receive volume
#define STEEMIT_LIQUIDITY_REWARD_PERIOD_SEC     (60*60)
#define STEEMIT_LIQUIDITY_REWARD_BLOCKS         (STEEMIT_LIQUIDITY_REWARD_PERIOD_SEC/STEEMIT_BLOCK_INTERVAL)
#define STEEMIT_MIN_LIQUIDITY_REWARD            (asset( 1000*STEEMIT_LIQUIDITY_REWARD_BLOCKS, STEEM_SYMBOL )) // Minumum reward to be paid out to liquidity providers
#define STEEMIT_MIN_CONTENT_REWARD              STEEMIT_MINING_REWARD
#define STEEMIT_MIN_CURATE_REWARD               STEEMIT_MINING_REWARD
#define STEEMIT_MIN_PRODUCER_REWARD             STEEMIT_MINING_REWARD
#define STEEMIT_MIN_POW_REWARD                  STEEMIT_MINING_REWARD

#define STEEMIT_ACTIVE_CHALLENGE_FEE            asset( 2000, STEEM_SYMBOL )
#define STEEMIT_OWNER_CHALLENGE_FEE             asset( 30000, STEEM_SYMBOL )
#define STEEMIT_ACTIVE_CHALLENGE_COOLDOWN       fc::days(1)
#define STEEMIT_OWNER_CHALLENGE_COOLDOWN        fc::days(1)

#define STEEMIT_POST_REWARD_FUND_NAME           ("post")
#define STEEMIT_COMMENT_REWARD_FUND_NAME        ("comment")
#define STEEMIT_RECENT_RSHARES_DECAY_RATE       (fc::days(30))
#define STEEMIT_CONTENT_CONSTANT_HF0            (uint128_t(uint64_t(2000000000000ll)))
// note, if redefining these constants make sure calculate_claims doesn't overflow
#define STEEMIT_CONTENT_CONSTANT_S_HF17         (uint64_t(1900000000000ll))
#define STEEMIT_CONTENT_CONSTANT_BETA_HF17      1
#define STEEMIT_CONTENT_CONSTANT_MU_HF17        4

// 5ccc e802 de5f
// int(expm1( log1p( 1 ) / BLOCKS_PER_YEAR ) * 2**STEEMIT_APR_PERCENT_SHIFT_PER_BLOCK / 100000 + 0.5)
// we use 100000 here instead of 10000 because we end up creating an additional 9x for vesting
#define STEEMIT_APR_PERCENT_MULTIPLY_PER_BLOCK          ( (uint64_t( 0x5ccc ) << 0x20) \
                                                        | (uint64_t( 0xe802 ) << 0x10) \
                                                        | (uint64_t( 0xde5f )        ) \
                                                        )
// chosen to be the maximal value such that STEEMIT_APR_PERCENT_MULTIPLY_PER_BLOCK * 2**64 * 100000 < 2**128
#define STEEMIT_APR_PERCENT_SHIFT_PER_BLOCK             87

#define STEEMIT_APR_PERCENT_MULTIPLY_PER_ROUND          ( (uint64_t( 0x79cc ) << 0x20 ) \
                                                        | (uint64_t( 0xf5c7 ) << 0x10 ) \
                                                        | (uint64_t( 0x3480 )         ) \
                                                        )

#define STEEMIT_APR_PERCENT_SHIFT_PER_ROUND             83

// We have different constants for hourly rewards
// i.e. hex(int(math.expm1( math.log1p( 1 ) / HOURS_PER_YEAR ) * 2**STEEMIT_APR_PERCENT_SHIFT_PER_HOUR / 100000 + 0.5))
#define STEEMIT_APR_PERCENT_MULTIPLY_PER_HOUR           ( (uint64_t( 0x6cc1 ) << 0x20) \
                                                        | (uint64_t( 0x39a1 ) << 0x10) \
                                                        | (uint64_t( 0x5cbd )        ) \
                                                        )

// chosen to be the maximal value such that STEEMIT_APR_PERCENT_MULTIPLY_PER_HOUR * 2**64 * 100000 < 2**128
#define STEEMIT_APR_PERCENT_SHIFT_PER_HOUR              77

// These constants add up to GRAPHENE_100_PERCENT.  Each GRAPHENE_1_PERCENT is equivalent to 1% per year APY
// *including the corresponding 9x vesting rewards*
#define STEEMIT_CURATE_APR_PERCENT              3875
#define STEEMIT_CONTENT_APR_PERCENT             3875
#define STEEMIT_LIQUIDITY_APR_PERCENT            750
#define STEEMIT_PRODUCER_APR_PERCENT             750
#define STEEMIT_POW_APR_PERCENT                  750

#define STEEMIT_MIN_PAYOUT_SBD                  (asset(20,SBD_SYMBOL))

#define STEEMIT_SBD_STOP_PERCENT                (5*STEEMIT_1_PERCENT ) // Stop printing SBD at 5% Market Cap
#define STEEMIT_SBD_START_PERCENT               (2*STEEMIT_1_PERCENT) // Start reducing printing of SBD at 2% Market Cap

#define STEEMIT_MIN_ACCOUNT_NAME_LENGTH          3
#define STEEMIT_MAX_ACCOUNT_NAME_LENGTH         16

#define STEEMIT_MIN_PERMLINK_LENGTH             0
#define STEEMIT_MAX_PERMLINK_LENGTH             256
#define STEEMIT_MAX_WITNESS_URL_LENGTH          2048

#define STEEMIT_INIT_SUPPLY                     int64_t(0)
#define STEEMIT_MAX_SHARE_SUPPLY                int64_t(1000000000000000ll)
#define STEEMIT_MAX_SIG_CHECK_DEPTH             2

#define STEEMIT_MIN_TRANSACTION_SIZE_LIMIT      1024
#define STEEMIT_SECONDS_PER_YEAR                (uint64_t(60*60*24*365ll))

#define STEEMIT_SBD_INTEREST_COMPOUND_INTERVAL_SEC  (60*60*24*30)
#define STEEMIT_MAX_TRANSACTION_SIZE            (1024*64)
#define STEEMIT_MIN_BLOCK_SIZE_LIMIT            (STEEMIT_MAX_TRANSACTION_SIZE)
#define STEEMIT_MAX_BLOCK_SIZE                  (STEEMIT_MAX_TRANSACTION_SIZE*STEEMIT_BLOCK_INTERVAL*2000)
#define STEEMIT_BLOCKS_PER_HOUR                 (60*60/STEEMIT_BLOCK_INTERVAL)
#define STEEMIT_FEED_INTERVAL_BLOCKS            (STEEMIT_BLOCKS_PER_HOUR)
#define STEEMIT_FEED_HISTORY_WINDOW_PRE_HF_16   (24*7) /// 7 days * 24 hours per day
#define STEEMIT_FEED_HISTORY_WINDOW             (12*7) // 3.5 days
#define STEEMIT_MAX_FEED_AGE                    (fc::days(7))
#define STEEMIT_MIN_FEEDS                       (STEEMIT_MAX_WITNESSES/3) /// protects the network from conversions before price has been established
#define STEEMIT_CONVERSION_DELAY_PRE_HF_16      (fc::days(7))
#define STEEMIT_CONVERSION_DELAY                (fc::hours(STEEMIT_FEED_HISTORY_WINDOW)) //3.5 day conversion

#define STEEMIT_MIN_UNDO_HISTORY                10
#define STEEMIT_MAX_UNDO_HISTORY                10000

#define STEEMIT_MIN_TRANSACTION_EXPIRATION_LIMIT (STEEMIT_BLOCK_INTERVAL * 5) // 5 transactions per block
#define STEEMIT_BLOCKCHAIN_PRECISION            uint64_t( 1000 )

#define STEEMIT_BLOCKCHAIN_PRECISION_DIGITS     3
#define STEEMIT_MAX_INSTANCE_ID                 (uint64_t(-1)>>16)
/** NOTE: making this a power of 2 (say 2^15) would greatly accelerate fee calcs */
#define STEEMIT_MAX_AUTHORITY_MEMBERSHIP        10
#define STEEMIT_MAX_ASSET_WHITELIST_AUTHORITIES 10
#define STEEMIT_MAX_URL_LENGTH                  127

#define GRAPHENE_CURRENT_DB_VERSION             "GPH2.4"

#define STEEMIT_IRREVERSIBLE_THRESHOLD          (75 * STEEMIT_1_PERCENT)

#define VIRTUAL_SCHEDULE_LAP_LENGTH  ( fc::uint128(uint64_t(-1)) )
#define VIRTUAL_SCHEDULE_LAP_LENGTH2 ( fc::uint128::max_value() )

/**
 *  Reserved Account IDs with special meaning
 */
///@{
/// Represents the current witnesses
#define STEEMIT_MINER_ACCOUNT                   "miners"
/// Represents the canonical account with NO authority (nobody can access funds in null account)
#define STEEMIT_NULL_ACCOUNT                    "null"
/// Represents the canonical account with WILDCARD authority (anybody can access funds in temp account)
#define STEEMIT_TEMP_ACCOUNT                    "temp"
/// Represents the canonical account for specifying you will vote for directly (as opposed to a proxy)
#define STEEMIT_PROXY_TO_SELF_ACCOUNT           ""
/// Represents the canonical root post parent account
#define STEEMIT_ROOT_POST_PARENT                (account_name_type())
///@}<|MERGE_RESOLUTION|>--- conflicted
+++ resolved
@@ -3,11 +3,7 @@
  */
 #pragma once
 
-<<<<<<< HEAD
-#define STEEMIT_BLOCKCHAIN_VERSION              ( version(0, 16, 3) )
-=======
 #define STEEMIT_BLOCKCHAIN_VERSION              ( version(0, 17, 0) )
->>>>>>> ca53e0c9
 #define STEEMIT_BLOCKCHAIN_HARDFORK_VERSION     ( hardfork_version( STEEMIT_BLOCKCHAIN_VERSION ) )
 
 #ifdef IS_TEST_NET
