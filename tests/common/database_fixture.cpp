#include <boost/test/unit_test.hpp>
#include <boost/program_options.hpp>

#include <graphene/db/simple_index.hpp>
#include <graphene/time/time.hpp>
#include <graphene/utilities/tempdir.hpp>

#include <steemit/chain/steem_objects.hpp>
#include <steemit/chain/history_object.hpp>
#include <steemit/account_history/account_history_plugin.hpp>

#include <fc/crypto/digest.hpp>
#include <fc/smart_ref_impl.hpp>

#include <iostream>
#include <iomanip>
#include <sstream>

#include "database_fixture.hpp"

using namespace steemit::chain::test;

uint32_t STEEMIT_TESTING_GENESIS_TIMESTAMP = 1431700000;

namespace steemit { namespace chain {

using std::cout;
using std::cerr;

clean_database_fixture::clean_database_fixture()
{
   try {
   int argc = boost::unit_test::framework::master_test_suite().argc;
   char** argv = boost::unit_test::framework::master_test_suite().argv;
   for( int i=1; i<argc; i++ )
   {
      const std::string arg = argv[i];
      if( arg == "--record-assert-trip" )
         fc::enable_record_assert_trip = true;
      if( arg == "--show-test-names" )
         std::cout << "running test " << boost::unit_test::framework::current_test_case().p_name << std::endl;
   }
   auto ahplugin = app.register_plugin< steemit::account_history::account_history_plugin >();
   db_plugin = app.register_plugin< steemit::plugin::debug_node::debug_node_plugin >();
   init_account_pub_key = init_account_priv_key.get_public_key();

   boost::program_options::variables_map options;

   open_database();

   db_plugin->logging = false;
   ahplugin->plugin_initialize( options );
   db_plugin->plugin_initialize( options );

   generate_block();
   db.set_hardfork( STEEMIT_NUM_HARDFORKS );
   generate_block();

   //ahplugin->plugin_startup();
   db_plugin->plugin_startup();

   vest( "initminer", 10000 );

   // Fill up the rest of the required miners
   for( int i = STEEMIT_NUM_INIT_MINERS; i < STEEMIT_MAX_MINERS; i++ )
   {
      account_create( STEEMIT_INIT_MINER_NAME + fc::to_string( i ), init_account_pub_key );
      fund( STEEMIT_INIT_MINER_NAME + fc::to_string( i ), STEEMIT_MIN_PRODUCER_REWARD.amount.value );
      witness_create( STEEMIT_INIT_MINER_NAME + fc::to_string( i ), init_account_priv_key, "foo.bar", init_account_pub_key, STEEMIT_MIN_PRODUCER_REWARD.amount );
   }

   validate_database();
   } catch ( const fc::exception& e )
   {
      edump( (e.to_detail_string()) );
      throw;
   }

   return;
}

clean_database_fixture::~clean_database_fixture()
{ try {
   // If we're unwinding due to an exception, don't do any more checks.
   // This way, boost test's last checkpoint tells us approximately where the error was.
   if( !std::uncaught_exception() )
   {
      BOOST_CHECK( db.get_node_properties().skip_flags == database::skip_nothing );
   }

   if( data_dir )
      db.close();
   return;
} FC_CAPTURE_AND_RETHROW() }

live_database_fixture::live_database_fixture()
{
   try
   {
      ilog( "Loading saved chain" );
      _chain_dir = fc::current_path() / "test_blockchain";
      FC_ASSERT( fc::exists( _chain_dir ), "Requires blockchain to test on in ./test_blockchain" );

      db.open( _chain_dir );
      graphene::time::now();

      auto ahplugin = app.register_plugin< steemit::account_history::account_history_plugin >();
      ahplugin->plugin_initialize( boost::program_options::variables_map() );

      validate_database();
      generate_block();

      ilog( "Done loading saved chain" );
   }
   FC_LOG_AND_RETHROW()
}

live_database_fixture::~live_database_fixture()
{
   try
   {
      // If we're unwinding due to an exception, don't do any more checks.
      // This way, boost test's last checkpoint tells us approximately where the error was.
      if( !std::uncaught_exception() )
      {
         BOOST_CHECK( db.get_node_properties().skip_flags == database::skip_nothing );
      }

      db.pop_block();
      db.close();
      return;
   }
   FC_LOG_AND_RETHROW()
}

fc::ecc::private_key database_fixture::generate_private_key(string seed)
{
   static const fc::ecc::private_key committee = fc::ecc::private_key::regenerate( fc::sha256::hash( string( "init_key" ) ) );
   if( seed == "init_key" )
      return committee;
   return fc::ecc::private_key::regenerate( fc::sha256::hash( seed ) );
}

string database_fixture::generate_anon_acct_name()
{
   // names of the form "anon-acct-x123" ; the "x" is necessary
   //    to workaround issue #46
   return "anon-acct-x" + std::to_string( anon_acct_count++ );
}

void database_fixture::open_database()
{
   if( !data_dir ) {
      data_dir = fc::temp_directory( graphene::utilities::temp_directory_path() );
      db.open( data_dir->path(), INITIAL_TEST_SUPPLY );
   }
}

void database_fixture::generate_block(uint32_t skip, const fc::ecc::private_key& key, int miss_blocks)
{
   skip |= default_skip;
   db_plugin->debug_generate_blocks( graphene::utilities::key_to_wif( key ), 1, skip, miss_blocks );
}

void database_fixture::generate_blocks( uint32_t block_count )
{
   auto produced = db_plugin->debug_generate_blocks( debug_key, block_count, default_skip, 0 );
   BOOST_REQUIRE( produced == block_count );
}

void database_fixture::generate_blocks(fc::time_point_sec timestamp, bool miss_intermediate_blocks)
{
   db_plugin->debug_generate_blocks_until( debug_key, timestamp, miss_intermediate_blocks, default_skip );
   BOOST_REQUIRE( ( db.head_block_time() - timestamp ).to_seconds() < STEEMIT_BLOCK_INTERVAL );
}

const account_object& database_fixture::account_create(
   const string& name,
   const string& creator,
   const private_key_type& creator_key,
   const share_type& fee,
   const public_key_type& key,
   const public_key_type& post_key,
   const string& json_metadata
   )
{
   try
   {
      account_create_operation op;
      op.new_account_name = name;
      op.creator = creator;
      op.fee = fee;
      op.owner = authority( 1, key, 1 );
      op.active = authority( 1, key, 1 );
      op.posting = authority( 1, post_key, 1 );
      op.memo_key = key;
      op.json_metadata = json_metadata;

      trx.operations.push_back( op );
      trx.set_expiration( db.head_block_time() + STEEMIT_MAX_TIME_UNTIL_EXPIRATION );
      trx.sign( creator_key, db.get_chain_id() );
      trx.validate();
      db.push_transaction( trx, 0 );
      trx.operations.clear();
      trx.signatures.clear();

      const account_object& acct = db.get_account( name );

      return acct;
   }
   FC_CAPTURE_AND_RETHROW( (name)(creator) )
}

const account_object& database_fixture::account_create(
   const string& name,
   const public_key_type& key,
   const public_key_type& post_key
)
{
   try
   {
      return account_create(
         name,
         STEEMIT_INIT_MINER_NAME,
         init_account_priv_key,
         100,
         key,
         post_key,
         "" );
   }
   FC_CAPTURE_AND_RETHROW( (name) );
}

const account_object& database_fixture::account_create(
   const string& name,
   const public_key_type& key
)
{
   return account_create( name, key, key );
}

const witness_object& database_fixture::witness_create(
   const string& owner,
   const private_key_type& owner_key,
   const string& url,
   const public_key_type& signing_key,
   const share_type& fee )
{
   try
   {
      witness_update_operation op;
      op.owner = owner;
      op.url = url;
      op.block_signing_key = signing_key;
      op.fee = asset( fee, STEEM_SYMBOL );

      trx.operations.push_back( op );
      trx.set_expiration( db.head_block_time() + STEEMIT_MAX_TIME_UNTIL_EXPIRATION );
      trx.sign( owner_key, db.get_chain_id() );
      trx.validate();
      db.push_transaction( trx, 0 );
      trx.operations.clear();
      trx.signatures.clear();

      return db.get_witness( owner );
   }
   FC_CAPTURE_AND_RETHROW( (owner)(url) )
}

void database_fixture::update_object( const fc::variant_object& vo )
{
   db_plugin->debug_update( vo, default_skip );
}

void database_fixture::fund(
   const string& account_name,
   const share_type& amount
   )
{
   try
   {
      transfer( STEEMIT_INIT_MINER_NAME, account_name, amount );

   } FC_CAPTURE_AND_RETHROW( (account_name)(amount) )
}

void database_fixture::fund(
   const string& account_name,
   const asset& amount
   )
{
   try
   {
      const auto& account = db.get_account( account_name );

      fc::mutable_variant_object vo;
      vo("_action", "update")("id", account.id);

      if( amount.symbol == STEEM_SYMBOL )
      {
         vo("balance", account.balance + amount);
         update_object( vo );

         const auto& gpo = db.get_dynamic_global_properties();
         vo = fc::mutable_variant_object();
         vo("_action", "update")("id", gpo.id)("current_supply", gpo.current_supply + amount );
         update_object( vo );
      }
      else if( amount.symbol == SBD_SYMBOL )
      {
         vo("sbd_balance", account.sbd_balance + amount );
         update_object( vo );

         const auto& gpo = db.get_dynamic_global_properties();
         vo = fc::mutable_variant_object();
         vo("_action", "update")("id", gpo.id)("current_sbd_supply", gpo.current_sbd_supply + amount );
         update_object( vo );

         const auto& median_feed = db.get_feed_history();
         if( median_feed.current_median_history.is_null() )
         {
            fc::mutable_variant_object vo;
            vo("_action", "update")("id", median_feed.id)("current_median_history", price( asset( 1, SBD_SYMBOL ), asset( 1, STEEM_SYMBOL) ) );
            update_object( vo );
         }
      }
      else
      {
         FC_ASSERT( false, "Can only fund account with TESTS or TBD" );
      }

      db.update_virtual_supply();
   }
   FC_CAPTURE_AND_RETHROW( (account_name)(amount) )
}

void database_fixture::convert(
   const string& account_name,
   const asset& amount )
{
   try
   {
      const account_object& account = db.get_account( account_name );


      if ( amount.symbol == STEEM_SYMBOL )
      {
         db.adjust_balance( account, -amount );
         db.adjust_balance( account, db.to_sbd( amount ) );
         db.adjust_supply( -amount );
         db.adjust_supply( db.to_sbd( amount ) );
      }
      else if ( amount.symbol == SBD_SYMBOL )
      {
         db.adjust_balance( account, -amount );
         db.adjust_balance( account, db.to_steem( amount ) );
         db.adjust_supply( -amount );
         db.adjust_supply( db.to_steem( amount ) );
      }
   } FC_CAPTURE_AND_RETHROW( (account_name)(amount) )
}

void database_fixture::transfer(
   const string& from,
   const string& to,
   const share_type& amount )
{
   try
   {
      transfer_operation op;
      op.from = from;
      op.to = to;
      op.amount = amount;

      trx.operations.push_back( op );
      trx.set_expiration( db.head_block_time() + STEEMIT_MAX_TIME_UNTIL_EXPIRATION );
      trx.validate();
      db.push_transaction( trx, ~0 );
      trx.operations.clear();
   } FC_CAPTURE_AND_RETHROW( (from)(to)(amount) )
}

void database_fixture::vest( const string& from, const share_type& amount )
{
   try
   {
      transfer_to_vesting_operation op;
      op.from = from;
      op.to = "";
      op.amount = asset( amount, STEEM_SYMBOL );

      trx.operations.push_back( op );
      trx.set_expiration( db.head_block_time() + STEEMIT_MAX_TIME_UNTIL_EXPIRATION );
      trx.validate();
      db.push_transaction( trx, ~0 );
      trx.operations.clear();
   } FC_CAPTURE_AND_RETHROW( (from)(amount) )
}

void database_fixture::proxy( const string& account, const string& proxy )
{
   try
   {
      account_witness_proxy_operation op;
      op.account = account;
      op.proxy = proxy;
      trx.operations.push_back( op );
      db.push_transaction( trx, ~0 );
      trx.operations.clear();
   } FC_CAPTURE_AND_RETHROW( (account)(proxy) )
}

void database_fixture::set_price_feed( const price& new_price )
{
   try
   {
      for ( int i = 1; i < 8; i++ )
      {
         feed_publish_operation op;
         op.publisher = STEEMIT_INIT_MINER_NAME + fc::to_string( i );
         op.exchange_rate = new_price;
         trx.operations.push_back( op );
         trx.set_expiration( db.head_block_time() + STEEMIT_MAX_TIME_UNTIL_EXPIRATION );
         db.push_transaction( trx, ~0 );
         trx.operations.clear();
      }
   } FC_CAPTURE_AND_RETHROW( (new_price) )

   generate_blocks( STEEMIT_BLOCKS_PER_HOUR );
   BOOST_REQUIRE(
#ifdef IS_TEST_NET
      !db.skip_price_feed_limit_check ||
#endif
      feed_history_id_type()( db ).current_median_history == new_price
   );
}

const asset& database_fixture::get_balance( const string& account_name )const
{
  return db.get_account( account_name ).balance;
}

void database_fixture::sign(signed_transaction& trx, const fc::ecc::private_key& key)
{
   trx.sign( key, db.get_chain_id() );
}

vector< operation > database_fixture::get_last_operations( uint32_t num_ops )
{
   vector< operation > ops;
   const auto& acc_hist_idx = db.get_index_type< account_history_index >().indices().get< by_id >();
   auto itr = acc_hist_idx.end();

   while( itr != acc_hist_idx.begin() && ops.size() < num_ops )
   {
      itr--;
      ops.push_back( itr->op(db).op );
   }

   return ops;
}

void database_fixture::validate_database( void )
{
   try
   {
<<<<<<< HEAD
      const auto& account_idx = db.get_index_type< account_index >().indices().get< by_id >();
      asset total_supply = asset( 0, STEEM_SYMBOL );
      asset total_sbd = asset( 0, SBD_SYMBOL );
      asset total_vesting = asset( 0, VESTS_SYMBOL );
      share_type total_vsf_votes = share_type( 0 );

      for( auto itr = account_idx.begin(); itr != account_idx.end(); itr++ )
      {
         total_supply += itr->balance;
         total_sbd += itr->sbd_balance;
         total_vesting += itr->vesting_shares;
         total_vsf_votes += ( itr->proxy == STEEMIT_PROXY_TO_SELF_ACCOUNT ?
                                 itr->witness_vote_weight() :
                                 ( STEEMIT_MAX_PROXY_RECURSION_DEPTH > 0 ?
                                      itr->proxied_vsf_votes[STEEMIT_MAX_PROXY_RECURSION_DEPTH - 1] :
                                      itr->vesting_shares.amount ) );
      }

      const auto& convert_request_idx = db.get_index_type< convert_index >().indices().get< by_id >();

      for( auto itr = convert_request_idx.begin(); itr != convert_request_idx.end(); itr++ )
      {
         if( itr->amount.symbol == STEEM_SYMBOL )
            total_supply += itr->amount;
         else if( itr->amount.symbol == SBD_SYMBOL )
            total_sbd += itr->amount;
         else
            BOOST_CHECK( !"Encountered illegal symbol in convert_request_object" );
      }

      const auto& limit_order_idx = db.get_index_type< limit_order_index >().indices().get< by_id >();

      for( auto itr = limit_order_idx.begin(); itr != limit_order_idx.end(); itr++ )
      {
         if( itr->sell_price.base.symbol == STEEM_SYMBOL )
         {
            total_supply += asset( itr->for_sale, STEEM_SYMBOL );
         }
         else if ( itr->sell_price.base.symbol == SBD_SYMBOL )
         {
            total_sbd += asset( itr->for_sale, SBD_SYMBOL );
         }
      }

      const auto& escrow_idx = db.get_index_type< escrow_index >().indices().get< by_id >();

      for( auto itr = escrow_idx.begin(); itr != escrow_idx.end(); ++itr )
      {
         total_supply += itr->steem_balance;
         total_sbd += itr->sbd_balance;

         if( itr->pending_fee.symbol == STEEM_SYMBOL )
            total_supply += itr->pending_fee;
         else if( itr->pending_fee.symbol == SBD_SYMBOL )
            total_sbd += itr->pending_fee;
         else
            FC_ASSERT( false, "found escrow pending fee that is not SBD or STEEM" );
      }

      fc::uint128_t total_rshares2;
      fc::uint128_t total_children_rshares2;

      const auto& comment_idx = db.get_index_type< comment_index >().indices().get< by_id >();

      for( auto itr = comment_idx.begin(); itr != comment_idx.end(); itr++ )
      {
         if( itr->net_rshares.value > 0 )
            total_rshares2 += db.calculate_vshares( itr->net_rshares.value );
         if( itr->parent_author.size() == 0 )
            total_children_rshares2 += itr->children_rshares2;
      }

      auto gpo = db.get_dynamic_global_properties();

      total_supply += gpo.total_vesting_fund_steem + gpo.total_reward_fund_steem;

      FC_ASSERT( gpo.current_supply == total_supply, "", ("gpo.current_supply",gpo.current_supply)("total_supply",total_supply) );
      FC_ASSERT( gpo.current_sbd_supply == total_sbd, "", ("gpo.current_sbd_supply",gpo.current_sbd_supply)("total_sbd",total_sbd) );
      FC_ASSERT( gpo.total_vesting_shares == total_vesting, "", ("gpo.total_vesting_shares",gpo.total_vesting_shares)("total_vesting",total_vesting) );
      FC_ASSERT( gpo.total_vesting_shares.amount == total_vsf_votes, "", ("total_vesting_shares",gpo.total_vesting_shares)("total_vsf_votes",total_vsf_votes) );
      FC_ASSERT( gpo.total_reward_shares2 == total_rshares2, "", ("gpo.total",gpo.total_reward_shares2)("check.total",total_rshares2)("delta",gpo.total_reward_shares2-total_rshares2));
      FC_ASSERT( total_rshares2 == total_children_rshares2, "", ("total_rshares2", total_rshares2)("total_children_rshares2",total_children_rshares2));
      if ( !db.get_feed_history().current_median_history.is_null() )
         BOOST_REQUIRE( gpo.current_sbd_supply * db.get_feed_history().current_median_history + gpo.current_supply
            == gpo.virtual_supply );
=======
      db.validate_invariants();
>>>>>>> f804a781
   }
   FC_LOG_AND_RETHROW();
}

namespace test {

bool _push_block( database& db, const signed_block& b, uint32_t skip_flags /* = 0 */ )
{
   return db.push_block( b, skip_flags);
}

void _push_transaction( database& db, const signed_transaction& tx, uint32_t skip_flags /* = 0 */ )
{ try {
   db.push_transaction( tx, skip_flags );
} FC_CAPTURE_AND_RETHROW((tx)) }

} // steemit::chain::test

} } // steemit::chain<|MERGE_RESOLUTION|>--- conflicted
+++ resolved
@@ -464,95 +464,7 @@
 {
    try
    {
-<<<<<<< HEAD
-      const auto& account_idx = db.get_index_type< account_index >().indices().get< by_id >();
-      asset total_supply = asset( 0, STEEM_SYMBOL );
-      asset total_sbd = asset( 0, SBD_SYMBOL );
-      asset total_vesting = asset( 0, VESTS_SYMBOL );
-      share_type total_vsf_votes = share_type( 0 );
-
-      for( auto itr = account_idx.begin(); itr != account_idx.end(); itr++ )
-      {
-         total_supply += itr->balance;
-         total_sbd += itr->sbd_balance;
-         total_vesting += itr->vesting_shares;
-         total_vsf_votes += ( itr->proxy == STEEMIT_PROXY_TO_SELF_ACCOUNT ?
-                                 itr->witness_vote_weight() :
-                                 ( STEEMIT_MAX_PROXY_RECURSION_DEPTH > 0 ?
-                                      itr->proxied_vsf_votes[STEEMIT_MAX_PROXY_RECURSION_DEPTH - 1] :
-                                      itr->vesting_shares.amount ) );
-      }
-
-      const auto& convert_request_idx = db.get_index_type< convert_index >().indices().get< by_id >();
-
-      for( auto itr = convert_request_idx.begin(); itr != convert_request_idx.end(); itr++ )
-      {
-         if( itr->amount.symbol == STEEM_SYMBOL )
-            total_supply += itr->amount;
-         else if( itr->amount.symbol == SBD_SYMBOL )
-            total_sbd += itr->amount;
-         else
-            BOOST_CHECK( !"Encountered illegal symbol in convert_request_object" );
-      }
-
-      const auto& limit_order_idx = db.get_index_type< limit_order_index >().indices().get< by_id >();
-
-      for( auto itr = limit_order_idx.begin(); itr != limit_order_idx.end(); itr++ )
-      {
-         if( itr->sell_price.base.symbol == STEEM_SYMBOL )
-         {
-            total_supply += asset( itr->for_sale, STEEM_SYMBOL );
-         }
-         else if ( itr->sell_price.base.symbol == SBD_SYMBOL )
-         {
-            total_sbd += asset( itr->for_sale, SBD_SYMBOL );
-         }
-      }
-
-      const auto& escrow_idx = db.get_index_type< escrow_index >().indices().get< by_id >();
-
-      for( auto itr = escrow_idx.begin(); itr != escrow_idx.end(); ++itr )
-      {
-         total_supply += itr->steem_balance;
-         total_sbd += itr->sbd_balance;
-
-         if( itr->pending_fee.symbol == STEEM_SYMBOL )
-            total_supply += itr->pending_fee;
-         else if( itr->pending_fee.symbol == SBD_SYMBOL )
-            total_sbd += itr->pending_fee;
-         else
-            FC_ASSERT( false, "found escrow pending fee that is not SBD or STEEM" );
-      }
-
-      fc::uint128_t total_rshares2;
-      fc::uint128_t total_children_rshares2;
-
-      const auto& comment_idx = db.get_index_type< comment_index >().indices().get< by_id >();
-
-      for( auto itr = comment_idx.begin(); itr != comment_idx.end(); itr++ )
-      {
-         if( itr->net_rshares.value > 0 )
-            total_rshares2 += db.calculate_vshares( itr->net_rshares.value );
-         if( itr->parent_author.size() == 0 )
-            total_children_rshares2 += itr->children_rshares2;
-      }
-
-      auto gpo = db.get_dynamic_global_properties();
-
-      total_supply += gpo.total_vesting_fund_steem + gpo.total_reward_fund_steem;
-
-      FC_ASSERT( gpo.current_supply == total_supply, "", ("gpo.current_supply",gpo.current_supply)("total_supply",total_supply) );
-      FC_ASSERT( gpo.current_sbd_supply == total_sbd, "", ("gpo.current_sbd_supply",gpo.current_sbd_supply)("total_sbd",total_sbd) );
-      FC_ASSERT( gpo.total_vesting_shares == total_vesting, "", ("gpo.total_vesting_shares",gpo.total_vesting_shares)("total_vesting",total_vesting) );
-      FC_ASSERT( gpo.total_vesting_shares.amount == total_vsf_votes, "", ("total_vesting_shares",gpo.total_vesting_shares)("total_vsf_votes",total_vsf_votes) );
-      FC_ASSERT( gpo.total_reward_shares2 == total_rshares2, "", ("gpo.total",gpo.total_reward_shares2)("check.total",total_rshares2)("delta",gpo.total_reward_shares2-total_rshares2));
-      FC_ASSERT( total_rshares2 == total_children_rshares2, "", ("total_rshares2", total_rshares2)("total_children_rshares2",total_children_rshares2));
-      if ( !db.get_feed_history().current_median_history.is_null() )
-         BOOST_REQUIRE( gpo.current_sbd_supply * db.get_feed_history().current_median_history + gpo.current_supply
-            == gpo.virtual_supply );
-=======
       db.validate_invariants();
->>>>>>> f804a781
    }
    FC_LOG_AND_RETHROW();
 }
