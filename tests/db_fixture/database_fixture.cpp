#include <boost/test/unit_test.hpp>
#include <boost/program_options.hpp>

#include <steem/utilities/tempdir.hpp>

#include <steem/chain/steem_objects.hpp>
#include <steem/chain/history_object.hpp>
#include <steem/plugins/account_history/account_history_plugin.hpp>
#include <steem/plugins/witness/witness_plugin.hpp>
#include <steem/plugins/chain/chain_plugin.hpp>
#include <steem/plugins/webserver/webserver_plugin.hpp>
#include <steem/plugins/condenser_api/condenser_api_plugin.hpp>

#include <fc/crypto/digest.hpp>
#include <fc/smart_ref_impl.hpp>

#include <iostream>
#include <iomanip>
#include <sstream>

#include "database_fixture.hpp"

//using namespace steem::chain::test;

uint32_t STEEM_TESTING_GENESIS_TIMESTAMP = 1431700000;

using namespace steem::plugins::webserver;
using namespace steem::plugins::database_api;
using namespace steem::plugins::block_api;
using steem::plugins::condenser_api::condenser_api_plugin;

namespace steem { namespace chain {

using std::cout;
using std::cerr;

clean_database_fixture::clean_database_fixture()
{
   try {
   int argc = boost::unit_test::framework::master_test_suite().argc;
   char** argv = boost::unit_test::framework::master_test_suite().argv;
   for( int i=1; i<argc; i++ )
   {
      const std::string arg = argv[i];
      if( arg == "--record-assert-trip" )
         fc::enable_record_assert_trip = true;
      if( arg == "--show-test-names" )
         std::cout << "running test " << boost::unit_test::framework::current_test_case().p_name << std::endl;
   }

   appbase::app().register_plugin< steem::plugins::account_history::account_history_plugin >();
   db_plugin = &appbase::app().register_plugin< steem::plugins::debug_node::debug_node_plugin >();
   appbase::app().register_plugin< steem::plugins::witness::witness_plugin >();

   db_plugin->logging = false;
   appbase::app().initialize<
      steem::plugins::account_history::account_history_plugin,
      steem::plugins::debug_node::debug_node_plugin,
      steem::plugins::witness::witness_plugin
      >( argc, argv );

   db = &appbase::app().get_plugin< steem::plugins::chain::chain_plugin >().db();
   BOOST_REQUIRE( db );

   init_account_pub_key = init_account_priv_key.get_public_key();

   open_database();

   generate_block();
   db->set_hardfork( STEEM_BLOCKCHAIN_VERSION.minor() );
   generate_block();

   vest( "initminer", 10000 );

   // Fill up the rest of the required miners
   for( int i = STEEM_NUM_INIT_MINERS; i < STEEM_MAX_WITNESSES; i++ )
   {
      account_create( STEEM_INIT_MINER_NAME + fc::to_string( i ), init_account_pub_key );
      fund( STEEM_INIT_MINER_NAME + fc::to_string( i ), STEEM_MIN_PRODUCER_REWARD.amount.value );
      witness_create( STEEM_INIT_MINER_NAME + fc::to_string( i ), init_account_priv_key, "foo.bar", init_account_pub_key, STEEM_MIN_PRODUCER_REWARD.amount );
   }

   validate_database();
   } catch ( const fc::exception& e )
   {
      edump( (e.to_detail_string()) );
      throw;
   }

   return;
}

clean_database_fixture::~clean_database_fixture()
{ try {
   // If we're unwinding due to an exception, don't do any more checks.
   // This way, boost test's last checkpoint tells us approximately where the error was.
   if( !std::uncaught_exception() )
   {
      BOOST_CHECK( db->get_node_properties().skip_flags == database::skip_nothing );
   }

   if( data_dir )
      db->wipe( data_dir->path(), data_dir->path(), true );
   return;
} FC_CAPTURE_AND_LOG( () )
   exit(1);
}

void clean_database_fixture::resize_shared_mem( uint64_t size )
{
   db->wipe( data_dir->path(), data_dir->path(), true );
   int argc = boost::unit_test::framework::master_test_suite().argc;
   char** argv = boost::unit_test::framework::master_test_suite().argv;
   for( int i=1; i<argc; i++ )
   {
      const std::string arg = argv[i];
      if( arg == "--record-assert-trip" )
         fc::enable_record_assert_trip = true;
      if( arg == "--show-test-names" )
         std::cout << "running test " << boost::unit_test::framework::current_test_case().p_name << std::endl;
   }
   init_account_pub_key = init_account_priv_key.get_public_key();

   {
      database::open_args args;
      args.data_dir = data_dir->path();
      args.shared_mem_dir = args.data_dir;
      args.initial_supply = INITIAL_TEST_SUPPLY;
      args.shared_file_size = size;
      db->open( args );
   }

   boost::program_options::variables_map options;


   generate_block();
   db->set_hardfork( STEEM_BLOCKCHAIN_VERSION.minor() );
   generate_block();

   vest( "initminer", 10000 );

   // Fill up the rest of the required miners
   for( int i = STEEM_NUM_INIT_MINERS; i < STEEM_MAX_WITNESSES; i++ )
   {
      account_create( STEEM_INIT_MINER_NAME + fc::to_string( i ), init_account_pub_key );
      fund( STEEM_INIT_MINER_NAME + fc::to_string( i ), STEEM_MIN_PRODUCER_REWARD.amount.value );
      witness_create( STEEM_INIT_MINER_NAME + fc::to_string( i ), init_account_priv_key, "foo.bar", init_account_pub_key, STEEM_MIN_PRODUCER_REWARD.amount );
   }

   validate_database();
}

live_database_fixture::live_database_fixture()
{
   try
   {
      int argc = boost::unit_test::framework::master_test_suite().argc;
      char** argv = boost::unit_test::framework::master_test_suite().argv;

      ilog( "Loading saved chain" );
      _chain_dir = fc::current_path() / "test_blockchain";
      FC_ASSERT( fc::exists( _chain_dir ), "Requires blockchain to test on in ./test_blockchain" );

      appbase::app().register_plugin< steem::plugins::account_history::account_history_plugin >();
      appbase::app().initialize<
         steem::plugins::account_history::account_history_plugin
         >( argc, argv );

      db = &appbase::app().get_plugin< steem::plugins::chain::chain_plugin >().db();
      BOOST_REQUIRE( db );

      {
         database::open_args args;
         args.data_dir = _chain_dir;
         args.shared_mem_dir = args.data_dir;
         db->open( args );
      }

      validate_database();
      generate_block();

      ilog( "Done loading saved chain" );
   }
   FC_LOG_AND_RETHROW()
}

live_database_fixture::~live_database_fixture()
{
   try
   {
      // If we're unwinding due to an exception, don't do any more checks.
      // This way, boost test's last checkpoint tells us approximately where the error was.
      if( !std::uncaught_exception() )
      {
         BOOST_CHECK( db->get_node_properties().skip_flags == database::skip_nothing );
      }

      db->pop_block();
      db->close();
      return;
   }
   FC_CAPTURE_AND_LOG( () )
   exit(1);
}

fc::ecc::private_key database_fixture::generate_private_key(string seed)
{
   static const fc::ecc::private_key committee = fc::ecc::private_key::regenerate( fc::sha256::hash( string( "init_key" ) ) );
   if( seed == "init_key" )
      return committee;
   return fc::ecc::private_key::regenerate( fc::sha256::hash( seed ) );
}

asset_symbol_type database_fixture::name_to_asset_symbol( const std::string& name, uint8_t decimal_places )
{
   // Deterministically turn a name into an asset symbol
   // Example:
   // alice -> sha256(alice) -> 2bd806c9... -> 2bd806c9 -> low 27 bits is 64489161 -> add check digit -> @@644891612

   uint32_t h0 = (boost::endian::native_to_big( fc::sha256::hash( name )._hash[0] ) >> 32) & 0x7FFFFFF;
   FC_ASSERT( decimal_places <= STEEM_ASSET_MAX_DECIMALS, "Invalid decimal_places" );
   while( h0 > SMT_MAX_NAI )
      h0 -= SMT_MAX_NAI;
   while( h0 < SMT_MIN_NAI )
      h0 += SMT_MIN_NAI;
   uint32_t asset_num = (h0 << 5) | 0x10 | decimal_places;
   return asset_symbol_type::from_asset_num( asset_num );
}

string database_fixture::generate_anon_acct_name()
{
   // names of the form "anon-acct-x123" ; the "x" is necessary
   //    to workaround issue #46
   return "anon-acct-x" + std::to_string( anon_acct_count++ );
}

void database_fixture::open_database()
{
   if( !data_dir )
   {
      data_dir = fc::temp_directory( steem::utilities::temp_directory_path() );
      db->_log_hardforks = false;

      database::open_args args;
      args.data_dir = data_dir->path();
      args.shared_mem_dir = args.data_dir;
      args.initial_supply = INITIAL_TEST_SUPPLY;
      args.shared_file_size = 1024 * 1024 * 8;     // 8MB file for testing
      db->open(args);
   }
}

void database_fixture::generate_block(uint32_t skip, const fc::ecc::private_key& key, int miss_blocks)
{
   skip |= default_skip;
   db_plugin->debug_generate_blocks( steem::utilities::key_to_wif( key ), 1, skip, miss_blocks );
}

void database_fixture::generate_blocks( uint32_t block_count )
{
   auto produced = db_plugin->debug_generate_blocks( debug_key, block_count, default_skip, 0 );
   BOOST_REQUIRE( produced == block_count );
}

void database_fixture::generate_blocks(fc::time_point_sec timestamp, bool miss_intermediate_blocks)
{
   db_plugin->debug_generate_blocks_until( debug_key, timestamp, miss_intermediate_blocks, default_skip );
   BOOST_REQUIRE( ( db->head_block_time() - timestamp ).to_seconds() < STEEM_BLOCK_INTERVAL );
}

const account_object& database_fixture::account_create(
   const string& name,
   const string& creator,
   const private_key_type& creator_key,
   const share_type& fee,
   const public_key_type& key,
   const public_key_type& post_key,
   const string& json_metadata
   )
{
   try
   {
      if( db->has_hardfork( STEEM_HARDFORK_0_17 ) )
      {
         account_create_with_delegation_operation op;
         op.new_account_name = name;
         op.creator = creator;
         op.fee = asset( fee, STEEM_SYMBOL );
         op.delegation = asset( 0, VESTS_SYMBOL );
         op.owner = authority( 1, key, 1 );
         op.active = authority( 1, key, 1 );
         op.posting = authority( 1, post_key, 1 );
         op.memo_key = key;
         op.json_metadata = json_metadata;

         trx.operations.push_back( op );
      }
      else
      {
         account_create_operation op;
         op.new_account_name = name;
         op.creator = creator;
         op.fee = asset( fee, STEEM_SYMBOL );
         op.owner = authority( 1, key, 1 );
         op.active = authority( 1, key, 1 );
         op.posting = authority( 1, post_key, 1 );
         op.memo_key = key;
         op.json_metadata = json_metadata;

         trx.operations.push_back( op );
      }

      trx.set_expiration( db->head_block_time() + STEEM_MAX_TIME_UNTIL_EXPIRATION );
      trx.sign( creator_key, db->get_chain_id() );
      trx.validate();
      db->push_transaction( trx, 0 );
      trx.operations.clear();
      trx.signatures.clear();

      const account_object& acct = db->get_account( name );

      return acct;
   }
   FC_CAPTURE_AND_RETHROW( (name)(creator) )
}

const account_object& database_fixture::account_create(
   const string& name,
   const public_key_type& key,
   const public_key_type& post_key
)
{
   try
   {
      return account_create(
         name,
         STEEM_INIT_MINER_NAME,
         init_account_priv_key,
         std::max( db->get_witness_schedule_object().median_props.account_creation_fee.amount * STEEM_CREATE_ACCOUNT_WITH_STEEM_MODIFIER, share_type( 100 ) ),
         key,
         post_key,
         "" );
   }
   FC_CAPTURE_AND_RETHROW( (name) );
}

const account_object& database_fixture::account_create(
   const string& name,
   const public_key_type& key
)
{
   return account_create( name, key, key );
}

const witness_object& database_fixture::witness_create(
   const string& owner,
   const private_key_type& owner_key,
   const string& url,
   const public_key_type& signing_key,
   const share_type& fee )
{
   try
   {
      witness_update_operation op;
      op.owner = owner;
      op.url = url;
      op.block_signing_key = signing_key;
      op.fee = asset( fee, STEEM_SYMBOL );

      trx.operations.push_back( op );
      trx.set_expiration( db->head_block_time() + STEEM_MAX_TIME_UNTIL_EXPIRATION );
      trx.sign( owner_key, db->get_chain_id() );
      trx.validate();
      db->push_transaction( trx, 0 );
      trx.operations.clear();
      trx.signatures.clear();

      return db->get_witness( owner );
   }
   FC_CAPTURE_AND_RETHROW( (owner)(url) )
}

void database_fixture::fund(
   const string& account_name,
   const share_type& amount
   )
{
   try
   {
      transfer( STEEM_INIT_MINER_NAME, account_name, asset( amount, STEEM_SYMBOL ) );

   } FC_CAPTURE_AND_RETHROW( (account_name)(amount) )
}

void database_fixture::fund(
   const string& account_name,
   const asset& amount
   )
{
   try
   {
      db_plugin->debug_update( [=]( database& db)
      {
         db.modify( db.get_account( account_name ), [&]( account_object& a )
         {
            if( amount.symbol == STEEM_SYMBOL )
               a.balance += amount;
            else if( amount.symbol == SBD_SYMBOL )
            {
               a.sbd_balance += amount;
               a.sbd_seconds_last_update = db.head_block_time();
            }
         });

         db.modify( db.get_dynamic_global_properties(), [&]( dynamic_global_property_object& gpo )
         {
            if( amount.symbol == STEEM_SYMBOL )
               gpo.current_supply += amount;
            else if( amount.symbol == SBD_SYMBOL )
               gpo.current_sbd_supply += amount;
         });

         if( amount.symbol == SBD_SYMBOL )
         {
            const auto& median_feed = db.get_feed_history();
            if( median_feed.current_median_history.is_null() )
               db.modify( median_feed, [&]( feed_history_object& f )
               {
                  f.current_median_history = price( asset( 1, SBD_SYMBOL ), asset( 1, STEEM_SYMBOL ) );
               });
         }

         db.update_virtual_supply();
      }, default_skip );
   }
   FC_CAPTURE_AND_RETHROW( (account_name)(amount) )
}

void database_fixture::convert(
   const string& account_name,
   const asset& amount )
{
   try
   {
      const account_object& account = db->get_account( account_name );


      if ( amount.symbol == STEEM_SYMBOL )
      {
         db->adjust_balance( account, -amount );
         db->adjust_balance( account, db->to_sbd( amount ) );
         db->adjust_supply( -amount );
         db->adjust_supply( db->to_sbd( amount ) );
      }
      else if ( amount.symbol == SBD_SYMBOL )
      {
         db->adjust_balance( account, -amount );
         db->adjust_balance( account, db->to_steem( amount ) );
         db->adjust_supply( -amount );
         db->adjust_supply( db->to_steem( amount ) );
      }
   } FC_CAPTURE_AND_RETHROW( (account_name)(amount) )
}

void database_fixture::transfer(
   const string& from,
   const string& to,
   const asset& amount )
{
   try
   {
      transfer_operation op;
      op.from = from;
      op.to = to;
      op.amount = amount;

      trx.operations.push_back( op );
      trx.set_expiration( db->head_block_time() + STEEM_MAX_TIME_UNTIL_EXPIRATION );
      trx.validate();
      db->push_transaction( trx, ~0 );
      trx.operations.clear();
   } FC_CAPTURE_AND_RETHROW( (from)(to)(amount) )
}

void database_fixture::vest( const string& from, const share_type& amount )
{
   try
   {
      transfer_to_vesting_operation op;
      op.from = from;
      op.to = "";
      op.amount = asset( amount, STEEM_SYMBOL );

      trx.operations.push_back( op );
      trx.set_expiration( db->head_block_time() + STEEM_MAX_TIME_UNTIL_EXPIRATION );
      trx.validate();
      db->push_transaction( trx, ~0 );
      trx.operations.clear();
   } FC_CAPTURE_AND_RETHROW( (from)(amount) )
}

void database_fixture::vest( const string& account, const asset& amount )
{
   if( amount.symbol != STEEM_SYMBOL )
      return;

   db_plugin->debug_update( [=]( database& db )
   {
      db.modify( db.get_dynamic_global_properties(), [&]( dynamic_global_property_object& gpo )
      {
         gpo.current_supply += amount;
      });

      db.create_vesting( db.get_account( account ), amount );

      db.update_virtual_supply();
   }, default_skip );
}

void database_fixture::proxy( const string& account, const string& proxy )
{
   try
   {
      account_witness_proxy_operation op;
      op.account = account;
      op.proxy = proxy;
      trx.operations.push_back( op );
      db->push_transaction( trx, ~0 );
      trx.operations.clear();
   } FC_CAPTURE_AND_RETHROW( (account)(proxy) )
}

void database_fixture::set_price_feed( const price& new_price )
{
   try
   {
      for ( int i = 1; i < 8; i++ )
      {
         feed_publish_operation op;
         op.publisher = STEEM_INIT_MINER_NAME + fc::to_string( i );
         op.exchange_rate = new_price;
         trx.operations.push_back( op );
         trx.set_expiration( db->head_block_time() + STEEM_MAX_TIME_UNTIL_EXPIRATION );
         db->push_transaction( trx, ~0 );
         trx.operations.clear();
      }
   } FC_CAPTURE_AND_RETHROW( (new_price) )

   generate_blocks( STEEM_BLOCKS_PER_HOUR );
   BOOST_REQUIRE(
#ifdef IS_TEST_NET
      !db->skip_price_feed_limit_check ||
#endif
      db->get(feed_history_id_type()).current_median_history == new_price
   );
}

const asset& database_fixture::get_balance( const string& account_name )const
{
  return db->get_account( account_name ).balance;
}

void database_fixture::sign(signed_transaction& trx, const fc::ecc::private_key& key)
{
   trx.sign( key, db->get_chain_id() );
}

vector< operation > database_fixture::get_last_operations( uint32_t num_ops )
{
   vector< operation > ops;
   const auto& acc_hist_idx = db->get_index< account_history_index >().indices().get< by_id >();
   auto itr = acc_hist_idx.end();

   while( itr != acc_hist_idx.begin() && ops.size() < num_ops )
   {
      itr--;
      ops.push_back( fc::raw::unpack< steem::chain::operation >( db->get(itr->op).serialized_op ) );
   }

   return ops;
}

void database_fixture::validate_database( void )
{
   try
   {
      db->validate_invariants();
   }
   FC_LOG_AND_RETHROW();
}

#ifdef STEEM_ENABLE_SMT

smt_database_fixture::smt_database_fixture()
{

}

smt_database_fixture::~smt_database_fixture()
{

}

asset_symbol_type smt_database_fixture::create_smt( signed_transaction& tx, const string& account_name, const fc::ecc::private_key& key,
   uint8_t token_decimal_places )
{
   smt_create_operation op;

   try
   {
      fund( account_name, 10 * 1000 * 1000 );
      generate_block();

      set_price_feed( price( ASSET( "1.000 TBD" ), ASSET( "1.000 TESTS" ) ) );
      convert( account_name, ASSET( "5000.000 TESTS" ) );
      
      // The list of available nais is not dependent on SMT desired precision (token_decimal_places).
      auto available_nais =  db->get_smt_next_identifier();
      FC_ASSERT( available_nais.size() > 0, "No available nai returned by get_smt_next_identifier." );
      const asset_symbol_type& new_nai = available_nais[0];
      // Note that token's precision is needed now, when creating actual symbol.
      op.symbol = asset_symbol_type::from_nai( new_nai.to_nai(), token_decimal_places );
      op.precision = op.symbol.decimals();
      op.smt_creation_fee = ASSET( "1000.000 TBD" );
      op.control_account = account_name;

      tx.operations.push_back( op );
      tx.set_expiration( db->head_block_time() + STEEM_MAX_TIME_UNTIL_EXPIRATION );
      tx.sign( key, db->get_chain_id() );

      db->push_transaction( tx, 0 );

      generate_block();      
   }
   FC_LOG_AND_RETHROW();

   return op.symbol;
}

void sub_set_create_op(smt_create_operation* op, account_name_type control_acount)
{
   op->precision = op->symbol.decimals();
   op->smt_creation_fee = ASSET( "1000.000 TBD" );
   op->control_account = control_acount;
}

void set_create_op(smt_create_operation* op, account_name_type control_account, std::string token_name, uint8_t token_decimal_places)
{
   op->symbol = database_fixture::name_to_asset_symbol(token_name, token_decimal_places);
   sub_set_create_op(op, control_account);
}

void set_create_op(smt_create_operation* op, account_name_type control_account, uint32_t token_nai, uint8_t token_decimal_places)
{
   op->symbol = asset_symbol_type::from_nai(token_nai, token_decimal_places);
   sub_set_create_op(op, control_account);
}

std::array<asset_symbol_type, 3>
smt_database_fixture::create_smt_3(const char* control_account_name, const fc::ecc::private_key& key)
{
   smt_create_operation op0;
   smt_create_operation op1;
   smt_create_operation op2;
   std::string token_name(control_account_name);
   token_name.resize(2);

   try
   {
      fund( control_account_name, 10 * 1000 * 1000 );
      generate_block();

      set_price_feed( price( ASSET( "1.000 TBD" ), ASSET( "1.000 TESTS" ) ) );
      convert( control_account_name, ASSET( "5000.000 TESTS" ) );

      set_create_op(&op0, control_account_name, token_name + "0", 0);
      set_create_op(&op1, control_account_name, token_name + "1", 1);
      set_create_op(&op2, control_account_name, token_name + "2", 1);

      signed_transaction tx;
      tx.operations.push_back( op0 );
      tx.operations.push_back( op1 );
      tx.operations.push_back( op2 );
      tx.set_expiration( db->head_block_time() + STEEM_MAX_TIME_UNTIL_EXPIRATION );
      tx.sign( key, db->get_chain_id() );
      db->push_transaction( tx, 0 );

<<<<<<< HEAD
      std::array<asset_symbol_type, 3> retVal = {op0.symbol, op1.symbol, op2.symbol};
      return retVal;
=======
      generate_block();

      followUpOps(op0.symbol, op1.symbol, op2.symbol);
>>>>>>> 937de334
   }
   FC_LOG_AND_RETHROW();
}

void push_invalid_operation(const operation& invalid_op, const fc::ecc::private_key& key, database* db)
{
   signed_transaction tx;
   tx.operations.push_back( invalid_op );
   tx.set_expiration( db->head_block_time() + STEEM_MAX_TIME_UNTIL_EXPIRATION );
   tx.sign( key, db->get_chain_id() );
   STEEM_REQUIRE_THROW( db->push_transaction( tx, database::skip_transaction_dupe_check ), fc::assert_exception );
}

void smt_database_fixture::create_invalid_smt( const char* control_account_name, const fc::ecc::private_key& key )
{
   // Fail due to precision too big.
   smt_create_operation op_precision;
   STEEM_REQUIRE_THROW( set_create_op(&op_precision, control_account_name, "smt", STEEM_ASSET_MAX_DECIMALS + 1), fc::assert_exception );
}

void smt_database_fixture::create_conflicting_smt( const asset_symbol_type existing_smt, const char* control_account_name,
   const fc::ecc::private_key& key )
{
   // Fail due to the same nai & precision.
   smt_create_operation op_same;
   set_create_op(&op_same, control_account_name, existing_smt.to_nai(), existing_smt.decimals());
   push_invalid_operation(op_same, key, db);
   // Fail due to the same nai (though different precision).
   smt_create_operation op_same_nai;
   set_create_op(&op_same_nai, control_account_name, existing_smt.to_nai(), existing_smt.decimals() == 0 ? 1 : 0);
   push_invalid_operation(op_same_nai, key, db);
}

#endif

json_rpc_database_fixture::json_rpc_database_fixture()
{
   try {
   int argc = boost::unit_test::framework::master_test_suite().argc;
   char** argv = boost::unit_test::framework::master_test_suite().argv;
   for( int i=1; i<argc; i++ )
   {
      const std::string arg = argv[i];
      if( arg == "--record-assert-trip" )
         fc::enable_record_assert_trip = true;
      if( arg == "--show-test-names" )
         std::cout << "running test " << boost::unit_test::framework::current_test_case().p_name << std::endl;
   }

   appbase::app().register_plugin< steem::plugins::account_history::account_history_plugin >();
   db_plugin = &appbase::app().register_plugin< steem::plugins::debug_node::debug_node_plugin >();
   appbase::app().register_plugin< steem::plugins::witness::witness_plugin >();
   rpc_plugin = &appbase::app().register_plugin< steem::plugins::json_rpc::json_rpc_plugin >();
   appbase::app().register_plugin< steem::plugins::block_api::block_api_plugin >();
   appbase::app().register_plugin< steem::plugins::database_api::database_api_plugin >();
   appbase::app().register_plugin< steem::plugins::condenser_api::condenser_api_plugin >();

   db_plugin->logging = false;
   appbase::app().initialize<
      steem::plugins::account_history::account_history_plugin,
      steem::plugins::debug_node::debug_node_plugin,
      steem::plugins::witness::witness_plugin,
      steem::plugins::json_rpc::json_rpc_plugin,
      steem::plugins::block_api::block_api_plugin,
      steem::plugins::database_api::database_api_plugin,
      steem::plugins::condenser_api::condenser_api_plugin
      >( argc, argv );

   appbase::app().get_plugin< steem::plugins::condenser_api::condenser_api_plugin >().plugin_startup();

   db = &appbase::app().get_plugin< steem::plugins::chain::chain_plugin >().db();
   BOOST_REQUIRE( db );

   init_account_pub_key = init_account_priv_key.get_public_key();

   open_database();

   generate_block();
   db->set_hardfork( STEEM_BLOCKCHAIN_VERSION.minor() );
   generate_block();

   vest( "initminer", 10000 );

   // Fill up the rest of the required miners
   for( int i = STEEM_NUM_INIT_MINERS; i < STEEM_MAX_WITNESSES; i++ )
   {
      account_create( STEEM_INIT_MINER_NAME + fc::to_string( i ), init_account_pub_key );
      fund( STEEM_INIT_MINER_NAME + fc::to_string( i ), STEEM_MIN_PRODUCER_REWARD.amount.value );
      witness_create( STEEM_INIT_MINER_NAME + fc::to_string( i ), init_account_priv_key, "foo.bar", init_account_pub_key, STEEM_MIN_PRODUCER_REWARD.amount );
   }

   validate_database();
   } catch ( const fc::exception& e )
   {
      edump( (e.to_detail_string()) );
      throw;
   }

   return;
}

json_rpc_database_fixture::~json_rpc_database_fixture()
{ try {
   // If we're unwinding due to an exception, don't do any more checks.
   // This way, boost test's last checkpoint tells us approximately where the error was.
   if( !std::uncaught_exception() )
   {
      BOOST_CHECK( db->get_node_properties().skip_flags == database::skip_nothing );
   }

   if( data_dir )
      db->wipe( data_dir->path(), data_dir->path(), true );
   return;
} FC_CAPTURE_AND_RETHROW() }

fc::variant json_rpc_database_fixture::get_answer( std::string& request )
{
   return fc::json::from_string( rpc_plugin->call( request ) );
}

void check_id_equal( const fc::variant& id_a, const fc::variant& id_b )
{
   BOOST_REQUIRE( id_a.get_type() == id_b.get_type() );

   switch( id_a.get_type() )
   {
      case fc::variant::int64_type:
         BOOST_REQUIRE( id_a.as_int64() == id_b.as_int64() );
         break;
      case fc::variant::uint64_type:
         BOOST_REQUIRE( id_a.as_uint64() == id_b.as_uint64() );
         break;
      case fc::variant::string_type:
         BOOST_REQUIRE( id_a.as_string() == id_b.as_string() );
         break;
      case fc::variant::null_type:
         break;
      default:
         BOOST_REQUIRE( false );
   }
}

void json_rpc_database_fixture::review_answer( fc::variant& answer, int64_t code, bool is_warning, bool is_fail, fc::optional< fc::variant > id )
{
   fc::variant_object error;
   int64_t answer_code;

   if( is_fail )
   {
      if( id.valid() && code != JSON_RPC_INVALID_REQUEST )
      {
         BOOST_REQUIRE( answer.get_object().contains( "id" ) );
         check_id_equal( answer[ "id" ], *id );
      }

      BOOST_REQUIRE( answer.get_object().contains( "error" ) );
      BOOST_REQUIRE( answer["error"].is_object() );
      error = answer["error"].get_object();
      BOOST_REQUIRE( error.contains( "code" ) );
      BOOST_REQUIRE( error["code"].is_int64() );
      answer_code = error["code"].as_int64();
      BOOST_REQUIRE( answer_code == code );
      if( is_warning )
         BOOST_TEST_MESSAGE( error["message"].as_string() );
   }
   else
   {
      BOOST_REQUIRE( answer.get_object().contains( "result" ) );
      BOOST_REQUIRE( answer.get_object().contains( "id" ) );
      if( id.valid() )
         check_id_equal( answer[ "id" ], *id );
   }
}

void json_rpc_database_fixture::make_array_request( std::string& request, int64_t code, bool is_warning, bool is_fail )
{
   fc::variant answer = get_answer( request );
   BOOST_REQUIRE( answer.is_array() );

   fc::variants request_array = fc::json::from_string( request ).get_array();
   fc::variants array = answer.get_array();

   BOOST_REQUIRE( array.size() == request_array.size() );
   for( size_t i = 0; i < array.size(); ++i )
   {
      fc::optional< fc::variant > id;

      try
      {
         id = request_array[i][ "id" ];
      }
      catch( ... ) {}

      review_answer( array[i], code, is_warning, is_fail, id );
   }
}

fc::variant json_rpc_database_fixture::make_request( std::string& request, int64_t code, bool is_warning, bool is_fail )
{
   fc::variant answer = get_answer( request );
   BOOST_REQUIRE( answer.is_object() );
   fc::optional< fc::variant > id;

   try
   {
      id = fc::json::from_string( request ).get_object()[ "id" ];
   }
   catch( ... ) {}

   review_answer( answer, code, is_warning, is_fail, id );

   return answer;
}

void json_rpc_database_fixture::make_positive_request( std::string& request )
{
   make_request( request, 0/*code*/, false/*is_warning*/, false/*is_fail*/);
}

namespace test {

bool _push_block( database& db, const signed_block& b, uint32_t skip_flags /* = 0 */ )
{
   return db.push_block( b, skip_flags);
}

void _push_transaction( database& db, const signed_transaction& tx, uint32_t skip_flags /* = 0 */ )
{ try {
   db.push_transaction( tx, skip_flags );
} FC_CAPTURE_AND_RETHROW((tx)) }

} // steem::chain::test

} } // steem::chain<|MERGE_RESOLUTION|>--- conflicted
+++ resolved
@@ -685,14 +685,10 @@
       tx.sign( key, db->get_chain_id() );
       db->push_transaction( tx, 0 );
 
-<<<<<<< HEAD
+      generate_block();
+
       std::array<asset_symbol_type, 3> retVal = {op0.symbol, op1.symbol, op2.symbol};
       return retVal;
-=======
-      generate_block();
-
-      followUpOps(op0.symbol, op1.symbol, op2.symbol);
->>>>>>> 937de334
    }
    FC_LOG_AND_RETHROW();
 }
