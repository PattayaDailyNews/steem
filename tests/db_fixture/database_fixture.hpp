#pragma once

#include <appbase/application.hpp>
#include <steem/chain/database.hpp>
#include <fc/io/json.hpp>
#include <fc/smart_ref_impl.hpp>

#include <steem/plugins/debug_node/debug_node_plugin.hpp>

#include <steem/utilities/key_conversion.hpp>

#include <steem/plugins/database_api/database_api_plugin.hpp>
#include <steem/plugins/block_api/block_api_plugin.hpp>

#include <fc/network/http/connection.hpp>
#include <fc/network/ip.hpp>

#include <iostream>

#define INITIAL_TEST_SUPPLY (10000000000ll)

extern uint32_t ( STEEM_TESTING_GENESIS_TIMESTAMP );

#define PUSH_TX \
   steem::chain::test::_push_transaction

#define PUSH_BLOCK \
   steem::chain::test::_push_block

// See below
#define REQUIRE_OP_VALIDATION_SUCCESS( op, field, value ) \
{ \
   const auto temp = op.field; \
   op.field = value; \
   op.validate(); \
   op.field = temp; \
}
#define REQUIRE_OP_EVALUATION_SUCCESS( op, field, value ) \
{ \
   const auto temp = op.field; \
   op.field = value; \
   trx.operations.back() = op; \
   op.field = temp; \
   db.push_transaction( trx, ~0 ); \
}

/*#define STEEM_REQUIRE_THROW( expr, exc_type )          \
{                                                         \
   std::string req_throw_info = fc::json::to_string(      \
      fc::mutable_variant_object()                        \
      ("source_file", __FILE__)                           \
      ("source_lineno", __LINE__)                         \
      ("expr", #expr)                                     \
      ("exc_type", #exc_type)                             \
      );                                                  \
   if( fc::enable_record_assert_trip )                    \
      std::cout << "STEEM_REQUIRE_THROW begin "        \
         << req_throw_info << std::endl;                  \
   BOOST_REQUIRE_THROW( expr, exc_type );                 \
   if( fc::enable_record_assert_trip )                    \
      std::cout << "STEEM_REQUIRE_THROW end "          \
         << req_throw_info << std::endl;                  \
}*/

#define STEEM_REQUIRE_THROW( expr, exc_type )          \
   BOOST_REQUIRE_THROW( expr, exc_type );

#define STEEM_CHECK_THROW( expr, exc_type )            \
{                                                         \
   std::string req_throw_info = fc::json::to_string(      \
      fc::mutable_variant_object()                        \
      ("source_file", __FILE__)                           \
      ("source_lineno", __LINE__)                         \
      ("expr", #expr)                                     \
      ("exc_type", #exc_type)                             \
      );                                                  \
   if( fc::enable_record_assert_trip )                    \
      std::cout << "STEEM_CHECK_THROW begin "          \
         << req_throw_info << std::endl;                  \
   BOOST_CHECK_THROW( expr, exc_type );                   \
   if( fc::enable_record_assert_trip )                    \
      std::cout << "STEEM_CHECK_THROW end "            \
         << req_throw_info << std::endl;                  \
}

#define REQUIRE_OP_VALIDATION_FAILURE_2( op, field, value, exc_type ) \
{ \
   const auto temp = op.field; \
   op.field = value; \
   STEEM_REQUIRE_THROW( op.validate(), exc_type ); \
   op.field = temp; \
}
#define REQUIRE_OP_VALIDATION_FAILURE( op, field, value ) \
   REQUIRE_OP_VALIDATION_FAILURE_2( op, field, value, fc::exception )

#define REQUIRE_THROW_WITH_VALUE_2(op, field, value, exc_type) \
{ \
   auto bak = op.field; \
   op.field = value; \
   trx.operations.back() = op; \
   op.field = bak; \
   STEEM_REQUIRE_THROW(db.push_transaction(trx, ~0), exc_type); \
}

#define REQUIRE_THROW_WITH_VALUE( op, field, value ) \
   REQUIRE_THROW_WITH_VALUE_2( op, field, value, fc::exception )

///This simply resets v back to its default-constructed value. Requires v to have a working assingment operator and
/// default constructor.
#define RESET(v) v = decltype(v)()
///This allows me to build consecutive test cases. It's pretty ugly, but it works well enough for unit tests.
/// i.e. This allows a test on update_account to begin with the database at the end state of create_account.
#define INVOKE(test) ((struct test*)this)->test_method(); trx.clear()

#define PREP_ACTOR(name) \
   fc::ecc::private_key name ## _private_key = generate_private_key(BOOST_PP_STRINGIZE(name));   \
   fc::ecc::private_key name ## _post_key = generate_private_key(std::string( BOOST_PP_STRINGIZE(name) ) + "_post" ); \
   public_key_type name ## _public_key = name ## _private_key.get_public_key();

#define ACTOR(name) \
   PREP_ACTOR(name) \
   const auto& name = account_create(BOOST_PP_STRINGIZE(name), name ## _public_key, name ## _post_key.get_public_key()); \
   account_id_type name ## _id = name.id; (void)name ## _id;

#define GET_ACTOR(name) \
   fc::ecc::private_key name ## _private_key = generate_private_key(BOOST_PP_STRINGIZE(name)); \
   const account_object& name = get_account(BOOST_PP_STRINGIZE(name)); \
   account_id_type name ## _id = name.id; \
   (void)name ##_id

#define ACTORS_IMPL(r, data, elem) ACTOR(elem)
#define ACTORS(names) BOOST_PP_SEQ_FOR_EACH(ACTORS_IMPL, ~, names) \
   validate_database();

#define SMT_SYMBOL( name, decimal_places ) \
   asset_symbol_type name ## _symbol = name_to_asset_symbol( #name , decimal_places );

#define ASSET( s ) \
   asset::from_string( s )

namespace steem { namespace chain {

using namespace steem::protocol;

struct database_fixture {
   // the reason we use an app is to exercise the indexes of built-in
   //   plugins
   chain::database* db = nullptr;
   signed_transaction trx;
   public_key_type committee_key;
   account_id_type committee_account;
   fc::ecc::private_key private_key = fc::ecc::private_key::generate();
   fc::ecc::private_key init_account_priv_key = fc::ecc::private_key::regenerate( fc::sha256::hash( string( "init_key" ) ) );
   string debug_key = steem::utilities::key_to_wif( init_account_priv_key );
   public_key_type init_account_pub_key = init_account_priv_key.get_public_key();
   uint32_t default_skip = 0 | database::skip_undo_history_check | database::skip_authority_check;

   plugins::debug_node::debug_node_plugin* db_plugin;

   optional<fc::temp_directory> data_dir;
   bool skip_key_index_test = false;
   uint32_t anon_acct_count;

   database_fixture() {}
   virtual ~database_fixture() { appbase::reset(); }

   static fc::ecc::private_key generate_private_key( string seed = "init_key" );
   static asset_symbol_type name_to_asset_symbol( const std::string& name, uint8_t decimal_places );
   string generate_anon_acct_name();
   void open_database();
   void generate_block(uint32_t skip = 0,
                               const fc::ecc::private_key& key = generate_private_key("init_key"),
                               int miss_blocks = 0);

   /**
    * @brief Generates block_count blocks
    * @param block_count number of blocks to generate
    */
   void generate_blocks(uint32_t block_count);

   /**
    * @brief Generates blocks until the head block time matches or exceeds timestamp
    * @param timestamp target time to generate blocks until
    */
   void generate_blocks(fc::time_point_sec timestamp, bool miss_intermediate_blocks = true);

   const account_object& account_create(
      const string& name,
      const string& creator,
      const private_key_type& creator_key,
      const share_type& fee,
      const public_key_type& key,
      const public_key_type& post_key,
      const string& json_metadata
   );

   const account_object& account_create(
      const string& name,
      const public_key_type& key,
      const public_key_type& post_key
   );

   const account_object& account_create(
      const string& name,
      const public_key_type& key
   );


   const witness_object& witness_create(
      const string& owner,
      const private_key_type& owner_key,
      const string& url,
      const public_key_type& signing_key,
      const share_type& fee
   );

   void fund( const string& account_name, const share_type& amount = 500000 );
   void fund( const string& account_name, const asset& amount );
   void transfer( const string& from, const string& to, const share_type& steem );
   void convert( const string& account_name, const asset& amount );
   void vest( const string& from, const share_type& amount );
   void vest( const string& account, const asset& amount );
   void proxy( const string& account, const string& proxy );
   void set_price_feed( const price& new_price );
   const asset& get_balance( const string& account_name )const;
   void sign( signed_transaction& trx, const fc::ecc::private_key& key );

   vector< operation > get_last_operations( uint32_t ops );

   void validate_database( void );
};

struct clean_database_fixture : public database_fixture
{
   clean_database_fixture();
   virtual ~clean_database_fixture();

   void resize_shared_mem( uint64_t size );
};

struct live_database_fixture : public database_fixture
{
   live_database_fixture();
   virtual ~live_database_fixture();

   fc::path _chain_dir;
};

<<<<<<< HEAD
struct json_rpc_database_fixture : public database_fixture
{
   private:

      const uint32_t delay = 2;

      std::string url;
      std::string port;

      fc::http::connection connection;

      fc::thread t;

      fc::variant get_answer( std::string& request );
      void review_answer( fc::variant& answer, int64_t code, bool is_warning, bool is_fail );

   public:

      json_rpc_database_fixture();
      virtual ~json_rpc_database_fixture();

      void launch_server( int initial_argc, char** initial_argv );
      void make_array_request( std::string& request, int64_t code = 0, bool is_warning = false, bool is_fail = true );
      fc::variant make_request( std::string& request, int64_t code = 0, bool is_warning = false, bool is_fail = true );
      void make_positive_request( std::string& request );
      void make_positive_request_with_id_analysis( std::string& request, bool treat_id_as_string );
};
=======
#ifdef STEEM_ENABLE_SMT
struct smt_database_fixture : public clean_database_fixture
{
   smt_database_fixture();
   virtual ~smt_database_fixture();

   void elevate( signed_transaction& trx, const string& account_name, const fc::ecc::private_key& key );
};
#endif
>>>>>>> 2aff3bb9

namespace test
{
   bool _push_block( database& db, const signed_block& b, uint32_t skip_flags = 0 );
   void _push_transaction( database& db, const signed_transaction& tx, uint32_t skip_flags = 0 );
}

} }<|MERGE_RESOLUTION|>--- conflicted
+++ resolved
@@ -246,7 +246,16 @@
    fc::path _chain_dir;
 };
 
-<<<<<<< HEAD
+#ifdef STEEM_ENABLE_SMT
+struct smt_database_fixture : public clean_database_fixture
+{
+   smt_database_fixture();
+   virtual ~smt_database_fixture();
+
+   void elevate( signed_transaction& trx, const string& account_name, const fc::ecc::private_key& key );
+};
+#endif
+
 struct json_rpc_database_fixture : public database_fixture
 {
    private:
@@ -274,17 +283,6 @@
       void make_positive_request( std::string& request );
       void make_positive_request_with_id_analysis( std::string& request, bool treat_id_as_string );
 };
-=======
-#ifdef STEEM_ENABLE_SMT
-struct smt_database_fixture : public clean_database_fixture
-{
-   smt_database_fixture();
-   virtual ~smt_database_fixture();
-
-   void elevate( signed_transaction& trx, const string& account_name, const fc::ecc::private_key& key );
-};
-#endif
->>>>>>> 2aff3bb9
 
 namespace test
 {
