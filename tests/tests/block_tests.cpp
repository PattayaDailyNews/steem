--- conflicted
+++ resolved
@@ -96,12 +96,10 @@
       {
          database db;
          db._log_hardforks = false;
-<<<<<<< HEAD
-         db.open(data_dir.path(), data_dir.path(), INITIAL_TEST_SUPPLY, TEST_SHARED_MEM_SIZE );
+
+         open_test_database( db, data_dir.path() );
+
 #if ENABLE_STD_ALLOCATOR == 0
-=======
-         open_test_database( db, data_dir.path() );
->>>>>>> da8f6210
          BOOST_CHECK_EQUAL( db.head_block_num(), cutoff_block.block_num() );
 #endif
          b = cutoff_block;
