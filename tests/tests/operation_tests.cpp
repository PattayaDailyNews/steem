--- conflicted
+++ resolved
@@ -800,25 +800,18 @@
 
          validate_database();
 
-<<<<<<< HEAD
-         db.set_hardfork( STEEMIT_HARDFORK_3 );
-=======
-         /*
-         BOOST_TEST_MESSAGE( "--- Testing removing votes for hardfork 0_5_0" );
->>>>>>> 3ff564e0
-
          BOOST_TEST_MESSAGE( "--- Test changing a positive vote to a different positive vote" );
 
          auto new_alice = db.get_account( "alice" );
          auto alice_bob_vote = vote_idx.find( std::make_tuple( new_bob_comment.id, new_alice.id ) );
          auto old_vote_rshares = alice_bob_vote->rshares;
          auto old_vote_weight = alice_bob_vote->weight;
-         old_net_rshares = new_bob_comment.net_rshares.value;
-         auto old_abs_rshares = new_bob_comment.abs_rshares;
+         auto old_net_rshares = new_bob_comment.net_rshares.value;
+         old_abs_rshares = new_bob_comment.abs_rshares.value;
          auto old_total_vote_weight = new_bob_comment.total_vote_weight;
-         old_cashout_time = new_bob_comment.cashout_time;
+         old_cashout_time = new_bob_comment.cashout_time.sec_since_epoch();
          auto alice_voting_power = new_alice.voting_power - ( STEEMIT_1_PERCENT * 25 * new_alice.voting_power ) / STEEMIT_100_PERCENT / 20;
-         auto new_rshares = ( ( fc::uint128_t ( new_alice.voting_power - alice_voting_power ) * new_alice.vesting_shares.amount.value ) / STEEMIT_100_PERCENT ).to_uint64();
+         int64_t new_rshares = ( ( fc::uint128_t( new_alice.voting_power - alice_voting_power ) * new_alice.vesting_shares.amount.value ) / STEEMIT_100_PERCENT ).to_uint64();
 
          op.voter = "alice";
          op.weight = STEEMIT_1_PERCENT * 25;
@@ -829,53 +822,51 @@
          tx.operations.push_back( op );
          tx.sign( alice_private_key, db.get_chain_id() );
          db.push_transaction( tx, 0 );
-
-         idump( (new_bob_comment.net_rshares)(old_net_rshares)(old_vote_rshares)(new_rshares) );
+         alice_bob_vote = vote_idx.find( std::make_tuple( new_bob_comment.id, new_alice.id ) );
 
          BOOST_REQUIRE( new_bob_comment.net_rshares == old_net_rshares - old_vote_rshares + new_rshares );
          BOOST_REQUIRE( new_bob_comment.abs_rshares == old_abs_rshares + new_rshares );
          BOOST_REQUIRE( new_bob_comment.total_vote_weight == old_total_vote_weight - old_vote_weight );
-         BOOST_REQUIRE( new_bob_comment.cashout_time == fc::time_point_sec( ( old_cashout_time.sec_since_epoch() * old_abs_rshares.value + ( db.head_block_time().sec_since_epoch() + STEEMIT_CASHOUT_WINDOW_SECONDS ) * new_rshares ) / ( old_abs_rshares.value + new_rshares ) ) );
+         BOOST_REQUIRE( new_bob_comment.cashout_time == fc::time_point_sec( ( ( old_cashout_time * old_abs_rshares + ( db.head_block_time().sec_since_epoch() + STEEMIT_CASHOUT_WINDOW_SECONDS ) * new_rshares ) / ( old_abs_rshares + new_rshares ) ).to_uint64() ) );
          BOOST_REQUIRE( alice_bob_vote->weight == 0 );
          BOOST_REQUIRE( alice_bob_vote->rshares == new_rshares );
          BOOST_REQUIRE( alice_bob_vote->last_update == db.head_block_time() );
          BOOST_REQUIRE( alice_bob_vote->vote_percent == op.weight );
          BOOST_REQUIRE( db.get_account( "alice" ).voting_power == alice_voting_power );
-
          validate_database();
 
-/*
          BOOST_TEST_MESSAGE( "--- Test changing a positive vote to a negative vote" );
 
-         BOOST_TEST_MESSAGE( "--- Test changing a negative vote to a less negative vote" );
-
-         auto sam_bob_vote = vote_idx.find( std::make_tuple( new_bob_comment.id, db.get_account( "sam" ).id ) );
+         old_vote_rshares = new_rshares;
          old_net_rshares = new_bob_comment.net_rshares.value;
-         old_abs_rshares = new_bob_comment.abs_rshares;
-         old_vote_weights = new_bob_comment.total_vote_weight;
-         vote_rshares = sam_bob_vote->rshares;
-         vote_weight = sam_bob_vote->weight;
-         auto sam_vote_power = db.get_account( "sam" ).voting_power;
-
-         op.voter = "sam";
+         old_abs_rshares = new_bob_comment.abs_rshares.value;
+         old_total_vote_weight = new_bob_comment.total_vote_weight;
+         old_cashout_time = new_bob_comment.cashout_time.sec_since_epoch();
+         int64_t used_power = ( int64_t( STEEMIT_1_PERCENT ) * 75 * int64_t( alice_voting_power ) ) / STEEMIT_100_PERCENT;
+         used_power /= 20;
+         alice_voting_power -= used_power;
+         new_rshares = ( ( used_power * fc::uint128_t( new_alice.vesting_shares.amount.value ) ) / STEEMIT_100_PERCENT ).to_uint64();
+
+         op.weight = STEEMIT_1_PERCENT * -75;
          tx.operations.clear();
          tx.signatures.clear();
          tx.operations.push_back( op );
-         tx.sign( sam_private_key, db.get_chain_id() );
+         tx.sign( alice_private_key, db.get_chain_id() );
          db.push_transaction( tx, 0 );
-         BOOST_REQUIRE( new_bob_comment.net_rshares == old_net_rshares - vote_rshares );
-         BOOST_REQUIRE( new_bob_comment.abs_rshares == old_abs_rshares + vote_rshares );
-         BOOST_REQUIRE( new_bob_comment.total_vote_weight == old_vote_weights - vote_weight );
-         BOOST_REQUIRE( new_bob_comment.cashout_time == old_cashout_time );
-         BOOST_REQUIRE( sam_bob_vote->weight == 0 );
-         BOOST_REQUIRE( sam_bob_vote->rshares == 0 );
-         BOOST_REQUIRE( db.get_account( "sam" ).voting_power == sam_vote_power );
-
-<<<<<<< HEAD
+         alice_bob_vote = vote_idx.find( std::make_tuple( new_bob_comment.id, new_alice.id ) );
+
+         BOOST_REQUIRE( new_bob_comment.net_rshares == old_net_rshares - old_vote_rshares - new_rshares );
+         BOOST_REQUIRE( new_bob_comment.abs_rshares == old_abs_rshares + new_rshares );
+         BOOST_REQUIRE( new_bob_comment.total_vote_weight == old_total_vote_weight );
+         BOOST_REQUIRE( new_bob_comment.cashout_time == fc::time_point_sec( ( ( old_cashout_time * old_abs_rshares + ( db.head_block_time().sec_since_epoch() + STEEMIT_CASHOUT_WINDOW_SECONDS ) * new_rshares ) / ( old_abs_rshares + new_rshares ) ).to_uint64() ) );
+         BOOST_REQUIRE( alice_bob_vote->weight == 0 );
+         BOOST_REQUIRE( alice_bob_vote->rshares == -1 * new_rshares );
+         BOOST_REQUIRE( alice_bob_vote->last_update == db.head_block_time() );
+         BOOST_REQUIRE( alice_bob_vote->vote_percent == op.weight );
+         BOOST_REQUIRE( db.get_account( "alice" ).voting_power == alice_voting_power );
+
          validate_database();
-
-         BOOST_TEST_MESSAGE( "--- Test changing a negative vote to a positive vote" );
-
+/*
          BOOST_TEST_MESSAGE( "--- Test changing a vote to 0 weight" );
 
          BOOST_TEST_MESSAGE( "--- Test failure when increasing rshares within lockout period" );
@@ -884,9 +875,7 @@
 
          BOOST_TEST_MESSAGE( "--- Test success with a new vote within lockout period" );
          */
-=======
-         validate_database();*/
->>>>>>> 3ff564e0
+
       }
    }
    FC_LOG_AND_RETHROW()
